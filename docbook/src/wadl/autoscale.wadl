<?xml version="1.0" encoding="UTF-8"?>
<!--*******************************************************-->
<!-- Import Common XML Entities -->
<!-- -->
<!-- You can resolve the entites with xmllint -->
<!-- -->
<!-- xmllint -noent autoscale.wadl -->
<!--*******************************************************-->
<!-- need xmlns:identity to use &commonFaults; &getFaults; &postPutFaults; in METHODS -->
<!DOCTYPE application [
<!ENTITY % common SYSTEM "../common/common.ent">
%common;
]>
<application xmlns="http://wadl.dev.java.net/2009/02"
    xmlns:identity="http://docs.openstack.org/identity/api/v2.0"
    xmlns:db="http://docbook.org/ns/docbook"
    xmlns:csapi="http://docs.openstack.org/compute/api/v2"
    xmlns:raxapi="http://docs.rackspace.com/volume/api/v1"
    xmlns:wadl="http://wadl.dev.java.net/2009/02"
    xmlns:osapi="http://docs.openstack.org/compute/api/v1.1"
    xmlns:xlink="http://www.w3.org/1999/xlink"
    xmlns:xsd="http://www.w3.org/2001/XMLSchema"
    xmlns:rax="http://docs.rackspace.com/api"
    xmlns:xsdxt="http://docs.rackspacecloud.com/xsd-ext/v1.0">
    <!-- ======================================================================================= -->
    <!-- Resources -->
    <!-- ======================================================================================= -->
    <resources
        base="https://{region}.autoscale.api.rackspacecloud.com/"
        xml:id="autoscale-v1">
        <resource id="version" path="v1.0/"
            rax:roles="admin autoscale:admin autoscale:service-admin">
            <!-- GROUPS resource -->
            <resource id="tenantid" path="{tenantId}">
                <param name="tenantId" type="xsd:string"
                    required="true" style="template">
                    <wadl:doc xmlns="http://docbook.org/ns/docbook"
                        xml:lang="EN"><para>A subscriber to the auto
                            scaling service.</para></wadl:doc>
                </param>
                <resource id="groups" path="groups">
                    <param name="X-Auth-Token" style="header"
                        type="xsd:string" required="true">
                        <wadl:doc
                            xmlns="http://docbook.org/ns/docbook"
                            xml:lang="EN"><para>A valid authentication
                                token.</para></wadl:doc>
                    </param>
                    <method href="#createGroup"/>
                    <method href="#listGroups"/>
                    <resource id="groupId" path="{groupId}">
                        <param name="groupId" type="osapi:UUID"
                            required="true" style="template">
                            <wadl:doc
                                xmlns="http://docbook.org/ns/docbook"
                                xml:lang="EN"><para>A scaling
                                   group.</para></wadl:doc>
                        </param>
                        
                        <method href="#showGroupManifest"/>
                        <resource id="webhook" path="webhook">
                            <method href="#showGroupManifestWebhook"/>
                        </resource>
                        
                        <method href="#deleteGroup"/>
                        <resource id="state" path="state">
                            <method href="#getGroupState"/>
                        </resource>
                        <resource id="config" path="config">
                            <method href="#getGroupConfig"/>
                            <method href="#putGroupConfig"/>
                        </resource>
                        <resource id="launch" path="launch">
                            <method href="#getLaunchConfig"/>
                            <method href="#putLaunchConfig"/>
                        </resource>
                        <resource id="pause" path="pause">
                            <method href="#pauseGroup"/>
                        </resource>
                        <resource id="resume" path="resume">
                            <method href="#resumeGroup"/>
                        </resource>
                        <!-- POLICIES resource -->
                        <resource id="policies" path="policies">
                            <method href="#getPolicies"/>
                            <method href="#createPolicies"/>
                            <resource id="policyid" path="{policyId}">
                                <param name="policyId"
                                   type="osapi:UUID" required="true"
                                   style="template">
                                   <wadl:doc
                                   xmlns="http://docbook.org/ns/docbook"
                                   xml:lang="EN"><para>A scaling
                                   policy.</para></wadl:doc>
                                </param>
                                <method href="#deletePolicy"/>
                                <method href="#getPolicy"/>
                                <method href="#putPolicy"/>
                                <resource id="execute" path="execute">
                                   <method href="#executePolicy"/>
                                </resource>
                                <resource id="webhooks"
                                   path="webhooks">
                                   <method href="#getWebhooks"/>
                                   <method href="#createWebhook"/>
                                   <resource id="webhookid"
                                   path="{webhookId}">
                                   <param name="webhookId"
                                   type="osapi:UUID" required="true"
                                   style="template">
                                   <wadl:doc
                                   xmlns="http://docbook.org/ns/docbook"
                                   xml:lang="EN"><para>A
                                   webhook.</para></wadl:doc>
                                   </param>
                                   <method href="#getWebhook"/>
                                   <method href="#putWebhook"/>
                                   <method href="#deleteWebhook"/>
                                   </resource>
                                </resource>
                            </resource>
                        </resource>
                    </resource>
                </resource>
            </resource>
            <resource id="anonymous-execute" path="execute">
                <resource id="capability_version"
                    path="{capability_version}">
                    <resource id="capability_hash"
                        path="{capability_hash}">
                        <param name="capability_version"
                            required="true" style="template"
                            type="xsd:string"/>
                        <param name="capability_hash" required="true"
                            style="template" type="xsd:string"/>
                        <method href="#anonymousExecute"/>
                    </resource>
                </resource>
            </resource>
        </resource>
    </resources>
    <!-- ======================================================================================= -->
    <!-- Methods -->
    <!-- ======================================================================================= -->
    <method id="createGroup" name="POST">
        <wadl:doc xmlns="http://docbook.org/ns/docbook" xml:lang="EN"
            title="Create scaling group">
            <para role="shortdesc">Creates a scaling group.</para>
            <para>Creates a scaling group or a collection of servers
                and load balancers that are managed by a scaling
                policy. To describe the group, specify the scaling
                group configuration, launch configuration, and
                optional scaling policies in the request body in JSON
                format.</para>
            <para>If the request succeeds, the response body describes
                the created group in JSON format. The response
                includes an ID and links for the group.</para>
        </wadl:doc>
        <request>
            <param style="plain" name="launchConfiguration"
                required="true" type="object"
                path="$.launchConfiguration">
                <wadl:doc xmlns="http://docbook.org/ns/docbook"
                    xml:lang="EN">
                    <para>A launch configuration.</para>
                    <para>A launch configuration defines what to do
                        when a new server is created, including
                        information about the server image, the flavor
                        of the server image, and the load balancer to
                        which to connect. You must set the
                        <code>type</code> parameter to <code>launch_server</code>.
                    </para></wadl:doc>
            </param>
            <param style="plain" name="loadBalancers" required="false"
                type="array"
                path="$.launchConfiguration.args.loadBalancers">
                <wadl:doc xmlns="http://docbook.org/ns/docbook"
                    xml:lang="EN">
                    <para>One or more load balancers to which to add
                        new servers. All servers are added to these
                        load balancers with the IP addresses of their
                        ServiceNet network. All servers are enabled
                        and equally weighted. Any new servers that are
                        not connected to the ServiceNet network are
                        not added to any load
                    balancers.</para></wadl:doc>
            </param>
            <param style="plain" name="port" required="true"
                type="integer"
                path="$.launchConfiguration.args.loadBalancers.[*].port">
                <wadl:doc xmlns="http://docbook.org/ns/docbook"
                    xml:lang="EN"><para>The port number of the service
                        (on the new servers) to use for this
                        particular load balancer. In most cases, this
                        port number is 80.</para></wadl:doc>
            </param>
            <param style="plain" name="loadBalancerId" required="true"
                type="integer"
                path="$.launchConfiguration.args.loadBalancers.[*].loadBalancerId">
                <wadl:doc xmlns="http://docbook.org/ns/docbook"
                    xml:lang="EN"><para>The ID of the load balancer to
                        which to add new servers.</para></wadl:doc>
            </param>
            <param style="plain" name="server" required="true"
                type="object" path="$.launchConfiguration.args.server">
                <wadl:doc xmlns="http://docbook.org/ns/docbook"
                    xml:lang="EN"><para>The attributes that Auto Scale
                        uses to create a new server. For more
                        information, see <link
                            xlink:href="http://docs.rackspace.com/servers/api/v2/cs-devguide/content/CreateServers.html"
                            >Create Server</link>. The attributes that
                        you specify for the server entity apply to all
                        new servers in the scaling group, including
                        the server name.</para></wadl:doc>
            </param>
            <param style="plain" name="flavorRef" required="true"
                type="string"
                path="$.launchConfiguration.args.server.flavorRef">
                <wadl:doc xmlns="http://docbook.org/ns/docbook"
                    xml:lang="EN"><para>The flavor of the server
                        image. Specifies the flavor ID for the
                        server.</para><para>A flavor is a resource
                        configuration for a server. For more
                        information, see Server Flavors<olink
                            targetdoc="autoscale-devguide"
                            targetptr="server-flavors">“Server
                            Flavors”</olink>
                    section.</para></wadl:doc>
            </param>
            <param style="plain" name="imageRef" required="true"
                type="string"
                path="$.launchConfiguration.args.server.imageRef">
                <wadl:doc xmlns="http://docbook.org/ns/docbook"
                    xml:lang="EN"><para>The ID of the cloud server
                        image, after which new server images are
                        created.</para></wadl:doc>
            </param>
            <param style="plain" name="personality" required="false"
                type="array"
                path="$.launchConfiguration.args.server.personality">
                <wadl:doc xmlns="http://docbook.org/ns/docbook"
                    xml:lang="EN"><para>The file path and/or the
                        content that you want to inject into a server
                        image. For more information, see the <link
                            xlink:href="http://docs.rackspace.com/servers/api/v2/cs-devguide/content/Server_Personality-d1e2543.html"
                            >Server Personality</link> documentation
                        for Rackspace Cloud Servers.</para></wadl:doc>
            </param>
            <param style="plain" name="path" required="true"
                type="string"
                path="$.launchConfiguration.args.server.personality.[*].path">
                <wadl:doc xmlns="http://docbook.org/ns/docbook"
                    xml:lang="EN"><para>The path to the file that
                        contains data that is injected into the file
                        system of the new cloud server
                    image.</para></wadl:doc>
            </param>
            <param style="plain" name="contents" required="true"
                type="string"
                path="$.launchConfiguration.args.server.personality.[*].contents">
                <wadl:doc xmlns="http://docbook.org/ns/docbook"
                    xml:lang="EN"><para>The content items that is
                        injected into the file system of the new cloud
                        server image.</para>
                </wadl:doc>
            </param>
            <param style="plain" name="args" required="true"
                type="object" path="$.launchConfiguration.args">
                <wadl:doc xmlns="http://docbook.org/ns/docbook"
                    xml:lang="EN"><para>The item to be configured.
                        Must be "server" or "load balancer." Most
                        launch configurations have both a server and a
                        load balancer configured.</para></wadl:doc>
            </param>
            <param style="plain" name="type" required="true"
                type="string" path="$.launchConfiguration.type">
                <wadl:doc xmlns="http://docbook.org/ns/docbook"
                    xml:lang="EN"><para>The type of the launch
                        configuration. For this release, this
                        parameter must be set to
                            <code>launch_server</code>.</para></wadl:doc>
            </param>
            <param style="plain" name="groupConfiguration"
                required="true" type="object"
                path="$.groupConfiguration">
                <wadl:doc xmlns="http://docbook.org/ns/docbook"
                    xml:lang="EN"><para>The configuration options for
                        the scaling group. The scaling group
                        configuration specifies the basic elements of
                        the Auto Scale configuration. It manages how
                        many servers can participate in the scaling
                        group. It specifies information related to
                        load balancers.</para></wadl:doc>
            </param>
            <param style="plain" name="maxEntities" required="false"
                type="object" path="$.groupConfiguration.maxEntities">
                <wadl:doc xmlns="http://docbook.org/ns/docbook"
                    xml:lang="EN"><para>The maximum amount of
                        identities that are allowed in the scaling
                        group. This number defaults to null. If this
                        value is provided it must be set to an integer
                        between 0 and 1000.</para>
                </wadl:doc>
            </param>
            <param style="plain" name="name" required="true"
                type="string" path="$.groupConfiguration.name">
                <wadl:doc xmlns="http://docbook.org/ns/docbook"
                    xml:lang="EN"><para>The name of the scaling group.
                        This name does not need to be
                    unique.</para></wadl:doc>
            </param>
            <param style="plain" name="cooldown" required="true"
                type="integer" path="$.groupConfiguration.cooldown">
                <wadl:doc xmlns="http://docbook.org/ns/docbook"
                    xml:lang="EN"><para>The cool-down period before
                        more entities are added, in seconds. This
                        number must be an integer between 0 and 86400
                        (24 hrs).</para>
                </wadl:doc>
            </param>
            <param style="plain" name="minEntities" required="true"
                type="integer" path="$.groupConfiguration.minEntities">
                <wadl:doc xmlns="http://docbook.org/ns/docbook"
                    xml:lang="EN"><para>The minimum number of entities
                        in the scaling group. This number must be an
                        integer between 0 and 1000.</para></wadl:doc>
            </param>
            <param style="plain" name="metadata" required="false"
                type="object" path="$.groupConfiguration.metadata">
                <wadl:doc xmlns="http://docbook.org/ns/docbook"
                    xml:lang="EN"><para>Optional. Custom metadata for
                        your group configuration. You can use the
                        metadata parameter for customer automation,
                        but it does not change any functionality in
                        Auto Scale. There currently is no limitation
                        on depth.</para></wadl:doc>
            </param>
            <param style="plain" name="scalingPolicies"
                required="true" type="array" path="$.scalingPolicies">
                <wadl:doc xmlns="http://docbook.org/ns/docbook">This
                    parameter group specifies configuration
                    information for your scaling policies. Scaling
                    policies specify how to modify the scaling group
                    and its behavior. You can specify multiple
                    policies to manage a scaling group. </wadl:doc>
            </param>
            <param style="plain" name="array" required="true"
                type="array" path="$.scalingPolicies.[*]">
                <wadl:doc xmlns="http://docbook.org/ns/docbook"
                    xml:lang="EN"><para>An array of scaling
                        policies.</para></wadl:doc>
            </param>
            <param style="plain" name="name" required="true"
                type="string" path="$.scalingPolicies.[*].name">
                <wadl:doc xmlns="http://docbook.org/ns/docbook"
                    xml:lang="EN"><para>A name for the scaling policy.
                        This name must be unique for each scaling
                        policy.</para></wadl:doc>
            </param>
            <param style="plain" name="args" required="false"
                type="object" path="$.scalingPolicies.[*].args">
                <wadl:doc xmlns="http://docbook.org/ns/docbook"
                    xml:lang="EN"><para>Additional configuration
                        information for policies of type "schedule."
                        This parameter is not required for policies of
                        type "webhook." This parameter must be set to
                        either "at" or <code>cron</code>. Both "at"
                        and <code>cron</code> are mutually
                        exclusive.</para>
                </wadl:doc>
            </param>
            <param style="plain" name="cron" required="false"
                type="string" path="$.scalingPolicies.[*].args.cron">
                <wadl:doc xmlns="http://docbook.org/ns/docbook"
                    xml:lang="EN"><para>The recurring time when the
                        policy runs as a cron entry. For example, if
                        you set this parameter to <code>1 0 * *
                            *</code>, the policy runs at one minute
                        past midnight (00:01) every day of the month,
                        and every day of the week. For more
                        information about cron, see <link
                            xlink:href="http://en.wikipedia.org/wiki/Cron"
                            >http://en.wikipedia.org/wiki/Cron</link>.</para></wadl:doc>
            </param>
            <param style="plain" name="at" required="false"
                type="string" path="$.scalingPolicies.[*].args.at">
                <wadl:doc xmlns="http://docbook.org/ns/docbook"
                    xml:lang="EN"><para>The time when this policy
                        runs. This property is mutually exclusive with
                        the <code>cron</code> parameter. You must
                        specify seconds when using "at". For example,
                            <code>"at": "2013-12-05T03:12:00Z"</code>.
                        If seconds are not specified, a 400 error is
                        returned. Note, the policy is triggered within
                        a 10-second range of the time specified.</para></wadl:doc>
            </param>
            <param style="plain" name="changePercent" required="false"
                type="number"
                path="$.scalingPolicies.[*].changePercent">
                <wadl:doc xmlns="http://docbook.org/ns/docbook"
                    xml:lang="EN"><para>The percent change to make in
                        the number of servers in the scaling group. If
                        this number is positive, the number of servers
                        increases by the given percentage. If this
                        parameter is set to a negative number, the
                        number of servers decreases by the given
                        percentage. The absolute change in the number
                        of servers is rounded to the nearest integer.
                        This means that if -X% of the current number
                        of servers translates to -0.5 or -0.25 or
                        -0.75 servers, the actual number of servers
                        that are shut down is 1. If X% of the current
                        number of servers translates to 1.2 or 1.5 or
                        1.7 servers, the actual number of servers that
                        are launched is 2.</para></wadl:doc>
            </param>
            <param style="plain" name="cooldown" required="true"
                type="number" path="$.scalingPolicies.[*].cooldown">
                <wadl:doc xmlns="http://docbook.org/ns/docbook"
                    xml:lang="EN"><para>The cool-down period, in
                        seconds, before this particular scaling policy
                        can run again. The cool-down period does not
                        affect the global scaling group cool-down. The
                        minimum value for this parameter is 0 seconds,
                        the maximum value is 86400 seconds (24
                        hrs).</para>
                </wadl:doc>
            </param>
            <param style="plain" name="type" required="true"
                type="enum" path="$.scalingPolicies.[*].type">
                <wadl:doc xmlns="http://docbook.org/ns/docbook"
                    xml:lang="EN"><para>The type of policy that runs
                        for the current release, this value can be
                        either <code>webhook</code> for webhook-based
                        policies or <code>schedule</code> for
                        schedule-based policies.</para></wadl:doc>
            </param>
            <param style="plain" name="change" required="false"
                type="integer" path="$.scalingPolicies.[*].change">
                <wadl:doc xmlns="http://docbook.org/ns/docbook"
                    xml:lang="EN"><para>The change to make in the
                        number of servers in the scaling group. This
                        parameter must be an integer. If the value is
                        a positive integer, the number of servers
                        increases. If the value is a negative integer,
                        the number of servers
                    decreases.</para></wadl:doc>
            </param>
            <param style="plain" name="desiredCapacity"
                required="false" type="integer"
                path="$.scalingPolicies.[*].desiredCapacity">
                <wadl:doc xmlns="http://docbook.org/ns/docbook"
                    xml:lang="EN"><para>The desired server capacity of
                        the scaling the group. For example, how many
                        servers should be in the scaling group. This
                        value must be an absolute number. For example,
                        if this parameter is set to 10 and the
                        executing policy with this brings the number
                        of servers to 10. The minimum allowed value is
                        0.</para>
                </wadl:doc>
            </param>
            <representation mediaType="application/json">
                <wadl:doc xml:lang="en">
                    <xsdxt:code
                        href="../docbkx/samples/reqCreateGroup.json"/>
                </wadl:doc>
                <param style="plain" name="launchConfiguration"
                    required="true" type="object"
                    path="$.launchConfiguration">
                    <wadl:doc xmlns="http://docbook.org/ns/docbook"
                        >What to do when a new server is created. Its
                        configuration includes information about the
                        server image, the flavor of the server image,
                        and which load balancer to connect to. The
                        <code>type</code> parameter for <code>launchConfiguration</code> must be
                        set to <code>launch_server</code>.</wadl:doc>
                </param>
                <param style="plain" name="loadBalancers"
                    required="false" type="array"
                    path="$.launchConfiguration.args.loadBalancers">
                    <wadl:doc xmlns="http://docbook.org/ns/docbook"
                        >Details about one or more load balancers to
                        add new servers to. All servers are added to
                        these load balancers with the IP addresses of
                        their ServiceNet network. All servers are
                        enabled and equally weighted. Any new servers
                        that are not connected to the ServiceNet
                        network are not added to any load
                        balancers.</wadl:doc>
                </param>
                <param style="plain" name="port" required="true"
                    type="integer"
                    path="$.launchConfiguration.args.loadBalancers.[*].port">
                    <wadl:doc xmlns="http://docbook.org/ns/docbook"
                        >The port number of the service (on the new
                        servers) to use for this particular load
                        balancer. In most cases, this port number is
                        80.</wadl:doc>
                </param>
                <param style="plain" name="loadBalancerId"
                    required="true" type="integer"
                    path="$.launchConfiguration.args.loadBalancers.[*].loadBalancerId">
                    <wadl:doc xmlns="http://docbook.org/ns/docbook"
                        >The ID of the load balancer to which new
                        servers are added.</wadl:doc>
                </param>
                <param style="plain" name="server" required="true"
                    type="object"
                    path="$.launchConfiguration.args.server">
                    <wadl:doc xmlns="http://docbook.org/ns/docbook"
                        >The attributes that Auto Scale uses to create
                        a server. For more information, see: <link xlink:href="/servers/api/v2/cs-devguide/content/CreateServers.html">Create
                        Servers</link> in the cloud servers
                        developer's guide. The attributes that are
                        specified for the <code>server</code> parameter are applied
                        to all new servers in the scaling group. The
                        specified server name is used as the base name
                        for all created servers.</wadl:doc>
                </param>
                <param style="plain" name="flavorRef" required="true"
                    type="string"
                    path="$.launchConfiguration.args.server.flavorRef">
                    <wadl:doc xmlns="http://docbook.org/ns/docbook"
                        >The flavor ID for the server. A flavor is a
                        resource configuration for a server. For more
                        information on available flavors, see the
                        <olink targetdoc="autoscale-devguide" targetptr="server-flavors">“Server
                            Flavors”</olink>
                        section.</wadl:doc>
                </param>
                <param style="plain" name="imageRef" required="true"
                    type="string"
                    path="$.launchConfiguration.args.server.imageRef">
                    <wadl:doc xmlns="http://docbook.org/ns/docbook"
                        >The ID of the cloud server image, after which
                        new server images are created. </wadl:doc>
                </param>
                <param style="plain" name="personality"
                    required="false" type="array"
                    path="$.launchConfiguration.args.server.personality">
                    <wadl:doc xmlns="http://docbook.org/ns/docbook"
                        >The file path and/or the content that you
                        want to inject into a server image. For more
                        information, see the <link
                            xlink:href="http://docs.rackspace.com/servers/api/v2/cs-devguide/content/Server_Personality-d1e2543.html"
                            >Server Personality</link> documentation
                        for Rackspace Cloud Servers </wadl:doc>
                </param>
                <param style="plain" name="path" required="true"
                    type="string"
                    path="$.launchConfiguration.args.server.personality.[*].path">
                    <wadl:doc xmlns="http://docbook.org/ns/docbook"
                        >The path to the file that contains data that
                        is injected into the file system of the new
                        cloud server image.</wadl:doc>
                </param>
                <param style="plain" name="contents" required="true"
                    type="string"
                    path="$.launchConfiguration.args.server.personality.[*].contents">
                    <wadl:doc xmlns="http://docbook.org/ns/docbook"
                        >The content items that are injected into the
                        file system of the new cloud server image.
                    </wadl:doc>
                </param>
                <param style="plain" name="args" required="true"
                    type="object" path="$.launchConfiguration.args">
                    <wadl:doc xmlns="http://docbook.org/ns/docbook"
                        >The item to be configured. Must be
                        <code>server</code> or
                        <code>loadbalancer</code>. Most launch
                        configurations have both a server and a
                        loadbalancer.</wadl:doc>
                </param>
                <param style="plain" name="type" required="true"
                    type="string" path="$.launchConfiguration.type">
                    <wadl:doc xmlns="http://docbook.org/ns/docbook"
                        >The type of the launch configuration.
                        Currently, this parameter must be set to
                        <code>launch_server</code>.</wadl:doc>
                </param>
                <param style="plain" name="groupConfiguration"
                    required="true" type="object"
                    path="$.groupConfiguration">
                    <wadl:doc xmlns="http://docbook.org/ns/docbook"
                        >The configuration options for the scaling
                        group that manages how many servers and load
                        balancers are in the scaling group. </wadl:doc>
                </param>
                <param style="plain" name="maxEntities"
                    required="false" type="object"
                    path="$.groupConfiguration.maxEntities">
                    <wadl:doc xmlns="http://docbook.org/ns/docbook"
                        >The maximum amount of entities that are
                        allowed in the scaling group, defaults to
                        null. If this parameter is provided it must be
                        set to an integer between 0 and 1000. </wadl:doc>
                </param>
                <param style="plain" name="name" required="true"
                    type="string" path="$.groupConfiguration.name">
                    <wadl:doc xmlns="http://docbook.org/ns/docbook"
                        >The name of the scaling group, does not need
                        to be unique.</wadl:doc>
                </param>
                <param style="plain" name="cooldown" required="true"
                    type="integer"
                    path="$.groupConfiguration.cooldown">
                    <wadl:doc xmlns="http://docbook.org/ns/docbook"
                        >The period of time, in seconds, that must
                        pass before any scaling can occur after the
                        previous scaling. Must be an integer between 0
                        and 86400 (24 hrs). </wadl:doc>
                </param>
                <param style="plain" name="minEntities"
                    required="true" type="integer"
                    path="$.groupConfiguration.minEntities">
                    <wadl:doc xmlns="http://docbook.org/ns/docbook"
                        >The minimum number of entities in the scaling
                        group. This number must be an integer between
                        0 and 1000. </wadl:doc>
                </param>
                <param style="plain" name="metadata" required="false"
                    type="object" path="$.groupConfiguration.metadata">
                    <wadl:doc xmlns="http://docbook.org/ns/docbook"
                        >This optional parameter specifies custom
                        metadata for your group configuration. You can
                        use the metadata parameter for customer
                        automation, but it does not change any
                        functionality in Auto Scale. There currently
                        is no limitation on depth.</wadl:doc>
                </param>
                <param style="plain" name="scalingPolicies"
                    required="true" type="array"
                    path="$.scalingPolicies">
                    <wadl:doc xmlns="http://docbook.org/ns/docbook"
                        >Configuration information for your scaling
                        policies specifying how to modify the scaling
                        group and when. You can specify multiple
                        policies to manage a scaling group. </wadl:doc>
                </param>
                <param style="plain" name="array" required="true"
                    type="array" path="$.scalingPolicies.[*]">
                    <wadl:doc xmlns="http://docbook.org/ns/docbook">An
                        array of scaling policies.</wadl:doc>
                </param>
                <param style="plain" name="name" required="true"
                    type="string" path="$.scalingPolicies.[*].name">
                    <wadl:doc xmlns="http://docbook.org/ns/docbook">A
                        name for the scaling policy. Must be unique
                        for each scaling policy.</wadl:doc>
                </param>
                <param style="plain" name="args" required="false"
                    type="object" path="$.scalingPolicies.[*].args">
                    <wadl:doc xmlns="http://docbook.org/ns/docbook"
<<<<<<< HEAD

                        >Configuration information for policies of
                        type <code>schedule</code>. Must be
                        either <code>at</code> or
                        <code>cron</code>, which are mutually
                        exclusive. Not required for policies of type
                        <code>webhook</code>. </wadl:doc>
=======
                        >This parameter specifies additional
                        configuration information for policies of type
                        "schedule." This parameter is not required
                        for policies of type "webhook." This parameter
                        must be set to either "at" or "cron". Both
                        "at" and "cron" are mutually exclusive.
                    </wadl:doc>
>>>>>>> 30f2e85d
                </param>
                <param style="plain" name="cron" required="false"
                    type="string"
                    path="$.scalingPolicies.[*].args.cron">
                    <wadl:doc xmlns="http://docbook.org/ns/docbook"
                        >The time when the policy is executed, as a
                        cron entry. For example, if this is parameter
                        is set to <code>1 0 * * *</code>, the
                        policy runs at one minute past midnight
                        (00:01) every day of the month, and every day
                        of the week. For more information about cron,
                        read:
                        http://en.wikipedia.org/wiki/Cron</wadl:doc>
                </param>
                <param style="plain" name="at" required="false"
                    type="string" path="$.scalingPolicies.[*].args.at">
                    <wadl:doc xmlns="http://docbook.org/ns/docbook"
                        xml:lang="EN">The time when this policy will
                        be executed. The time must be formatted
                        according to this service's custom <link xlink:href="
                        /cas/api/v1.0/autoscale-devguide/content/datetimeformat.html">Date
                        and Time format</link>, with seconds,
                        otherwise a 400 error may be returned. The
                        policy will be triggered within a 10-second
                        range of the time specified, so if you set the
                        <code>at</code> time to
                        <code>2013-05-19T08:07:08Z</code>, it
                        will be triggered anytime between 08:07:08 to
                        08:07:18. This property is mutually exclusive
                        with the <code>cron</code>
                        parameter.</wadl:doc>
                </param>
                <param style="plain" name="changePercent"
                    required="false" type="number"
                    path="$.scalingPolicies.[*].changePercent">
                    <wadl:doc xmlns="http://docbook.org/ns/docbook"
                        >The percent change to make in the number of
                        servers in the scaling group. If this number
                        is positive, the number of servers
                        increases by the given percentage. If this
                        parameter is set to a negative number, the
                        number of servers decreases by the given
                        percentage. The absolute change in the number
                        of servers is rounded to the nearest
                        integer. This means that if -X% of the current
                        number of servers translates to -0.5 or -0.25
                        or -0.75 servers, the actual number of servers
                        that are shut down is 1. If X% of the
                        current number of servers translates to 1.2 or
                        1.5 or 1.7 servers, the actual number of
                        servers that are launched is 2</wadl:doc>
                </param>
                <param style="plain" name="cooldown" required="true"
                    type="number"
                    path="$.scalingPolicies.[*].cooldown">
                    <wadl:doc xmlns="http://docbook.org/ns/docbook"
                        >The cooldown period, in seconds, before this
                        particular scaling policy can be executed
                        again. The cooldown period does not affect the
                        global scaling group cooldown. The minimum
                        value for this parameter is 0 seconds, the
                        maximum value is 86400 seconds (24 hrs).
                    </wadl:doc>
                </param>
                <param style="plain" name="type" required="true"
                    type="enum" path="$.scalingPolicies.[*].type">
                    <wadl:doc xmlns="http://docbook.org/ns/docbook"
                        >The type of policy that runs for
                        the current release. This value can be either
                        "webhook" for webhook-based policies or
                        "schedule" for schedule-based
                        policies.</wadl:doc>
                </param>
                <param style="plain" name="change" required="false"
                    type="integer" path="$.scalingPolicies.[*].change">
                    <wadl:doc xmlns="http://docbook.org/ns/docbook"
                        >The change to make in the number of servers
                        in the scaling group. This parameter must be
                        an integer. If the value is a positive
                        integer, the number of servers increases.
                        If the value is a negative integer, the number
                        of servers decreases.</wadl:doc>
                </param>
                <param style="plain" name="desiredCapacity"
                    required="false" type="integer"
                    path="$.scalingPolicies.[*].desiredCapacity">
                    <wadl:doc xmlns="http://docbook.org/ns/docbook"
                        >The desired server capacity of the scaling
                        the group, i.e. how many servers there should
                        be in the scaling group. This value must be an
                        absolute number. For example, if this
                        parameter is set to 10 and the executing
                        policy with this will bring the number of
                        servers to 10. The minimum allowed value is 0.
                    </wadl:doc>
                </param>
            </representation>
        </request>
        <response status="201">
            <param name="location" style="header" required="true"
                type="xsd:anyURI">
                <wadl:doc xmlns="http://docbook.org/ns/docbook"
                    xml:lang="EN"><para>Creates an auto scaling
                        endpoint.</para></wadl:doc>
            </param>
            <representation mediaType="application/json">
                <wadl:doc xmlns="http://docbook.org/ns/docbook"
                    xml:lang="EN">
                    <xsdxt:code
                        href="../docbkx/samples/resCreateGroup.json"/>
                </wadl:doc>
            </representation>
        </response> &commonFaults; &getFaults; &postPutFaults; </method>
    <method id="listGroups" name="GET"
        rax:roles="observer autoscale:observer">
        <wadl:doc title="List scaling groups" xml:lang="EN"
            xmlns="http://docbook.org/ns/docbook">
            <para role="shortdesc">Lists the scaling groups that are
                available for a specified tenant.</para>
        </wadl:doc>
        <response status="200">
            <representation mediaType="application/json">
                <wadl:doc xmlns="http://docbook.org/ns/docbook"
                    xml:lang="EN">
                    <!--<xsdxt:code
                        href="../docbkx/samples/resGetGroups-json-http.txt"/>-->
                    <xsdxt:code
                        href="../docbkx/samples/resGetGroups.json"/>
                </wadl:doc>
            </representation>
        </response> &commonFaults; &getFaults; </method>
    <method id="showGroupManifest" name="GET"
        rax:roles="observer autoscale:observer">
        <wadl:doc xmlns="http://docbook.org/ns/docbook" xml:lang="EN"
            title="Show scaling group details">
            <para role="shortdesc">Shows configuration details for a
                specified scaling group.</para>
            <para>Details include the launch configuration and the
                scaling policies for the specified scaling group
                configuration.</para>
            <para>The details appear in the response body in JSON
                format.</para>
        </wadl:doc>
        <response status="200">
            <representation mediaType="application/json">
                <wadl:doc xmlns="http://docbook.org/ns/docbook"
                    xml:lang="EN">
                    <!-- <xsdxt:code
                href="../docbkx/samples/resGetGroupManifest-json-http.txt"/>-->
                    <xsdxt:code
                        href="../docbkx/samples/resGetGroupManifest.json"
                    />
                </wadl:doc>
            </representation>
        </response> &commonFaults; &getFaults; </method>
       <method id="showGroupManifestWebhook" name="GET"
                rax:roles="observer autoscale:observer">
           <wadl:doc xmlns="http://docbook.org/ns/docbook" xml:lang="EN"
               title="Show scaling group details including webhooks">
               <para role="shortdesc">Shows configuration details for a
                   specified scaling group and its associated webhooks.</para>
               <para>Details include the launch configuration, the
                   scaling policies, and the policies' webhooks, for the specified scaling group
                   configuration.</para>
               <para>The details appear in the response body in JSON
                   format.</para>
               <para>
                   <note>
                       <para>The <code>?webhook=true</code> parameter is required for this method.</para>
                   </note>
               </para>
           </wadl:doc>
           <request>
               <param name="webhook" style="query" required="true" default="true"
                   type="xsd:boolean">
                   <wadl:doc xml:lang="EN"
                       xmlns="http://docbook.org/ns/docbook">
                       <para>Set <code>?webhook=true</code>
                           to display webhook configuration details in the results.</para></wadl:doc>
               </param>
           </request>
           <response status="200">
               <representation mediaType="application/json">
                   <wadl:doc xmlns="http://docbook.org/ns/docbook"
                       xml:lang="EN">
                       <!-- <xsdxt:code
                        href="../docbkx/samples/resGetGroupManifest-json-http.txt"/>-->
                       <xsdxt:code
                           href="../docbkx/samples/resGetGroupManifest-webhook.json"
                       />
                   </wadl:doc>
               </representation>
           </response> &commonFaults; &getFaults; </method>    
    <method id="deleteGroup" name="DELETE">
        <wadl:doc xmlns="http://docbook.org/ns/docbook" xml:lang="EN"
            title="Delete scaling group">
            <para role="shortdesc">Deletes a specified scaling
                group.</para>
            <para>The scaling group must be empty. An empty group
                contains no entities. If deletion is successful, no
                response body is returned. If the group contains
                pending or active entities, deletion fails and a 409
                error message is returned. If there are pending or
                active servers in the scaling group, pass
                    <code>force=true</code> to force delete the group.
                Passing <code>force=true</code> immediately deletes
                all active servers in the group. Pending servers are
                deleted when they build and become active.</para>
        </wadl:doc>
        <response status="204"/> &commonFaults; &getFaults;
        &postPutFaults; </method>
    <method id="getGroupState" name="GET"
        rax:roles="observer autoscale:observer">
        <wadl:doc xmlns="http://docbook.org/ns/docbook" xml:lang="EN"
            title="Get scaling group state">
            <para role="shortdesc">Gets the current state of a scaling
                group.</para>
            <para>The GroupState object consists of the following
                properties:</para>
            <itemizedlist>
                <listitem><para>paused. Specifies whether execution of
                        scaling policies for the group is currently
                        suspended. If this value is set to true, the
                        group will not scale up or down. All policy
                        execution calls will be ignored while this
                        value is set to true..</para></listitem>
                <listitem><para>pendingCapacity. Integer. Specifies
                        the number of servers that are in a "building"
                        state..</para></listitem>
                <listitem><para>name. Specifies the name of the
                        group.</para></listitem>
                <listitem><para>Active. Specifies an array of active
                        servers in the group. This array includes the
                        serverID, as well as other
                    data.</para></listitem>
                <listitem><para>activeCapacity. Integer. Specifies the
                        number of active servers in the
                    group.</para></listitem>
                <listitem><para>desiredCapacity. Integer. Specifies
                        the sum of all servers that are in
                            <code>Active</code> and
                            <code>Pending</code>
                    state.</para></listitem>
                <listitem><para>A request to create multiple policies,
                        followed by the matching
                    response.</para></listitem>
            </itemizedlist>
            <para>Gets the current state of the specified scaling
                group. It describes the state of the group in terms of
                its current set of active entities, the number of
                pending entities, and the desired number of entities.
                The description is returned in the response body in
                JSON format.</para>
        </wadl:doc>
        <response status="200">
            <representation mediaType="application/json">
                <wadl:doc xmlns="http://docbook.org/ns/docbook"
                    xml:lang="EN">
                    <!--<xsdxt:code
                        href="../docbkx/samples/resGetGroupState-json-http.txt"/>-->
                    <xsdxt:code
                        href="../docbkx/samples/resGetGroupState.json"
                    />
                </wadl:doc>
            </representation>
        </response> &commonFaults; &getFaults; </method>

    <method id="getGroupConfig" name="GET"
        rax:roles="observer autoscale:observer">
        <wadl:doc xmlns="http://docbook.org/ns/docbook" xml:lang="EN"
            title="Show scaling group configuration">
            <para role="shortdesc">Shows the configuration for a
                scaling group.</para>
            <para>Shows the configuration for a specified scaling
                group, including the maximum and minimum number
                of entities, the global cooldown time, and other metadata. The configuration is
                returned in the response body in JSON format.</para>
        </wadl:doc>
        <response status="200">
            <representation mediaType="application/json">
                <wadl:doc xmlns="http://docbook.org/ns/docbook"
                    xml:lang="EN">
                    <!--  <xsdxt:code
                        href="../docbkx/samples/resGetGroupConfig-json-http.txt"/>-->
                    <xsdxt:code
                        href="../docbkx/samples/resGetGroupConfig.json"
                    />
                </wadl:doc>
            </representation>
        </response> &commonFaults; &getFaults; </method>
    <method id="putGroupConfig" name="PUT">
        <wadl:doc xmlns="http://docbook.org/ns/docbook" xml:lang="EN"
            title="Update scaling group configuration">
            <para role="shortdesc">Updates the configuration for the
                scaling group.</para>
            <para>Updates the configuration of an existing scaling
                group. To change the configuration, specify the new
                configuration in the request body in JSON format.
                Configuration elements include the minimum number of
                entities, the maximum number of entities, the global
                cooldown time, and other metadata. If the update is
                successful, no response body is returned.</para>
        </wadl:doc>
        <request>
            <param style="plain" name="maxEntities" required="true"
                type="object" path="$.maxEntities">
                <wadl:doc xmlns="http://docbook.org/ns/docbook"
                    xml:lang="EN"><para>The maximum amount of
                        entities that are allowed in the scaling
                        group, defaults to null. If this
                        value is provided it must be set to an integer
                        between 0 and 1000.</para>
                </wadl:doc>
            </param>
            <param style="plain" name="cooldown" required="true"
                type="integer" path="$.cooldown">
                <wadl:doc xmlns="http://docbook.org/ns/docbook"
                    xml:lang="EN"><para>The cooldown period, in seconds, before
                        any additional changes can happen. This
                        number must be an integer between 0 and 86400
                        (24 hrs).</para>
                </wadl:doc>
            </param>
            <param style="plain" name="name" required="true"
                type="string" path="$.name">
                <wadl:doc xmlns="http://docbook.org/ns/docbook"
                    xml:lang="EN"><para>The name of the scaling group.
                        This name does not have to be unique.</para></wadl:doc>
            </param>
            <param style="plain" name="minEntities" required="true"
                type="integer" path="$.minEntities">
                <wadl:doc xmlns="http://docbook.org/ns/docbook"
                    xml:lang="EN"><para>The minimum number of entities
                        in the scaling group. This number must be an
                        integer between 0 and 1000.</para></wadl:doc>
            </param>
            <param style="plain" name="metadata" required="true"
                type="object" path="$.metadata">
                <wadl:doc xmlns="http://docbook.org/ns/docbook"
                    xml:lang="EN"><para>Optional. Custom metadata for
                        your group configuration. You can use this parameter for custom automation,
                        but it does not change any functionality in
                        Auto Scale. There currently is no limitation
                        on depth.</para></wadl:doc>
            </param>
            <representation mediaType="application/json">
                <wadl:doc xmlns="http://docbook.org/ns/docbook"
                    xml:lang="EN">
                    <xsdxt:code
                        href="../docbkx/samples/reqPutGroupConfig.json"
                    />
                </wadl:doc>
                <param style="plain" name="maxEntities"
                    required="true" type="object" path="$.maxEntities">
                    <wadl:doc xmlns="http://docbook.org/ns/docbook"
                        >The maximum amount of entities that are
                        allowed in the scaling group, defaults to
                        null. If this value is provided it must be set
                        to an integer between 0 and 1000. </wadl:doc>
                </param>
                <param style="plain" name="cooldown" required="true"
                    type="integer" path="$.cooldown">
                    <wadl:doc xmlns="http://docbook.org/ns/docbook"
                        >The cooldown period, in seconds, before more
                        changes can happen. This number must be an
                        integer between 0 and 86400 (24 hrs). </wadl:doc>
                </param>
                <param style="plain" name="name" required="true"
                    type="string" path="$.name">
                    <wadl:doc xmlns="http://docbook.org/ns/docbook"
                        >The name of the scaling group. This name does
                        not have to be unique.</wadl:doc>
                </param>
                <param style="plain" name="minEntities"
                    required="true" type="integer"
                    path="$.minEntities">
                    <wadl:doc xmlns="http://docbook.org/ns/docbook"
                        >The minimum number of entities in the scaling
                        group. This number must be an integer between
                        0 and 1000. </wadl:doc>
                </param>
                <param style="plain" name="metadata" required="true"
                    type="object" path="$.metadata">
                    <wadl:doc xmlns="http://docbook.org/ns/docbook"
                        >This optional parameter specifies custom
                        metadata for your group configuration. You can
                        use the metadata parameter for custom
                        automation, but it does not change any
                        functionality in Auto Scale. There currently
                        is no limitation on depth.</wadl:doc>
                </param>
            </representation>
        </request>
        <response status="204"/> &commonFaults; &getFaults;
        &postPutFaults; </method>

    <method id="getLaunchConfig" name="GET"
        rax:roles="observer autoscale:observer">
        <wadl:doc xmlns="http://docbook.org/ns/docbook" xml:lang="EN"
            title="Show launch configuration">
            <para role="shortdesc">Shows launch configuration details
                for a specified scaling group.</para>
            <para>The details include from
                which image to create a server, which load balancers
                to join the server to, which networks to add the
                server to, and other metadata.</para>
            <para>The details appear in the response body in JSON
                format.</para>
        </wadl:doc>
        <response status="200">
            <representation mediaType="application/json">
                <wadl:doc xmlns="http://docbook.org/ns/docbook"
                    xml:lang="EN">
                    <xsdxt:code
                        href="../docbkx/samples/resGetLaunchConfig.json"
                    />
                </wadl:doc>
            </representation>
        </response> &commonFaults; &getFaults; </method>
    <method id="putLaunchConfig" name="PUT">
        <wadl:doc xmlns="http://docbook.org/ns/docbook" xml:lang="EN"
            title="Update launch configuration">
            <para role="shortdesc">Updates an existing launch
                configuration for the specified scaling group.</para>
            <para>To change the launch configuration, specify the new
                configuration in the request body in JSON format.
                Configuration elements include from which image to create a server, which load
                balancers to join the server to, which networks to add
                the server to, and other metadata. If the update is
                successful, no response body is returned.</para>
        </wadl:doc>
        <request>
            <param style="plain" name="args" required="false"
                type="object" path="$.args">
                <wadl:doc xmlns="http://docbook.org/ns/docbook"
                    xml:lang="EN"><para>The item to be configured.
                        Must be <code>server</code> or <code>loadbalancer</code>. Most
                        launch configurations have both a server and a
                        loadbalancer configured.</para></wadl:doc>
            </param>
            <param style="plain" name="loadBalancers" required="false"
                type="array" path="$.args.loadBalancers">
                <wadl:doc xmlns="http://docbook.org/ns/docbook"
                    xml:lang="EN"><para>One or more load balancers to
                        which to add servers.</para>
                    <para>All servers are added to these load
                        balancers with the IP addresses of their
                        ServiceNet network. All servers are enabled
                        and equally weighted. Any new servers that are
                        not connected to the ServiceNet network are
                        not added to any load
                    balancers.</para></wadl:doc>
            </param>
            <param style="plain" name="port" required="true"
                type="integer" path="$.args.loadBalancers.[*].port">
                <wadl:doc xmlns="http://docbook.org/ns/docbook"
                    xml:lang="EN"><para>The port number of the service
                        (on the new servers) to use for this
                        particular load balancer. In most cases, this
                        port number is 80.</para></wadl:doc>
            </param>
            <param style="plain" name="loadBalancerId" required="true"
                type="integer"
                path="$.args.loadBalancers.[*].loadBalancerId">
                <wadl:doc xmlns="http://docbook.org/ns/docbook"
                    xml:lang="EN"><para>The ID of the load balancer to
                        which new servers will be
                    added.</para></wadl:doc>
            </param>
            <param style="plain" name="server" required="true"
                type="object" path="$.args.server">
                <wadl:doc xmlns="http://docbook.org/ns/docbook"
                    xml:lang="EN"><para>The attributes that Auto Scale
                        uses to create a new server. For more
                        information, see <link
                            xlink:href="http://docs.rackspace.com/servers/api/v2/cs-devguide/content/CreateServers.html"
                            >Create Server</link>. The attributes that
                        are specified for the server entity will apply
                        to all new servers in the scaling group,
                        including the server name.</para></wadl:doc>
            </param>
            <param style="plain" name="flavorRef" required="true"
                type="string" path="$.args.server.flavorRef">
                <wadl:doc xmlns="http://docbook.org/ns/docbook"
                    xml:lang="EN"><para>The flavor of the server
                        image. Specifies the flavor Id for the server.
                        A flavor is a resource configuration for a
                        server. For more information on available
                        flavors, see the <olink targetdoc="autoscale-devguide" targetptr="server-flavors">“Server
                            Flavors”</olink>
                    section.</para></wadl:doc>
            </param>
            <param style="plain" name="imageRef" required="true"
                type="string" path="$.args.server.imageRef">
                <wadl:doc xmlns="http://docbook.org/ns/docbook"
                    xml:lang="EN"><para>The ID of the cloud server
                        image from which new server images will be
                        created.</para></wadl:doc>
            </param>
            <param style="plain" name="personality" required="false"
                type="array" path="$.args.server.personality">
                <wadl:doc xmlns="http://docbook.org/ns/docbook"
                    xml:lang="EN"><para>The file path and/or the
                        content that you want to inject into a server
                        image. For more information, see the <link
                            xlink:href="http://docs.rackspace.com/servers/api/v2/cs-devguide/content/Server_Personality-d1e2543.html"
                            >Server Personality</link> documentation
                        for Rackspace Cloud Servers.</para></wadl:doc>
            </param>
            <param style="plain" name="path" required="true"
                type="string"
                path="$.args.server.personality.[*].path">
                <wadl:doc xmlns="http://docbook.org/ns/docbook"
                    xml:lang="EN"><para>The path to the file that
                        contains data that will be injected into the
                        file system of the new cloud server
                        image.</para></wadl:doc>
            </param>
            <param style="plain" name="contents" required="true"
                type="string"
                path="$.args.server.personality.[*].contents">
                <wadl:doc xmlns="http://docbook.org/ns/docbook"
                    xml:lang="EN"><para>The content items that will be
                        injected into the file system of the new cloud
                        server image.</para>
                </wadl:doc>
            </param>
            <representation mediaType="application/json">
                <wadl:doc xmlns="http://docbook.org/ns/docbook"
                    xml:lang="EN">
                    <xsdxt:code
                        href="../docbkx/samples/reqPutLaunchConfig.json"
                    />
                </wadl:doc>
                <param style="plain" name="args" required="false"
                    type="object" path="$.args">
                    <wadl:doc xmlns="http://docbook.org/ns/docbook"
                        >The item to be configured. Must be
                        <code>server</code> or
                        <code>loadbalancer</code>. Most launch
                        configurations have both a server and a
                        loadbalancer configured.</wadl:doc>
                </param>
                <param style="plain" name="loadBalancers"
                    required="false" type="array"
                    path="$.args.loadBalancers">
                    <wadl:doc xmlns="http://docbook.org/ns/docbook"
                        >Details about one or more load balancers to
                        add new servers to. All servers will be added
                        to these load balancers with the IP addresses
                        of their ServiceNet network. All servers will
                        be enabled and equally weighted. Any new
                        servers that are not connected to the
                        ServiceNet network will not be added to any
                        load balancers.</wadl:doc>
                </param>
                <param style="plain" name="port" required="true"
                    type="integer"
                    path="$.args.loadBalancers.[*].port">
                    <wadl:doc xmlns="http://docbook.org/ns/docbook"
                        >The port number of the service (on the new
                        servers) to use for this particular load
                        balancer. In most cases, this port number is
                        80.</wadl:doc>
                </param>
                <param style="plain" name="loadBalancerId"
                    required="true" type="integer"
                    path="$.args.loadBalancers.[*].loadBalancerId">
                    <wadl:doc xmlns="http://docbook.org/ns/docbook"
                        >The ID of the load balancer to which new
                        servers will be added.</wadl:doc>
                </param>
                <param style="plain" name="server" required="true"
                    type="object" path="$.args.server">
                    <wadl:doc xmlns="http://docbook.org/ns/docbook"
                        >The attributes Auto Scale will use to create
                        a new server. For more information, see:
                        <link xlink:href=" /servers/api/v2/cs-
                        devguide/content/CreateServers.html">"Create
                        Servers"</link> in the cloud servers
                        developer's guide. The attributes that are
                        specified for the server entity will apply to
                        all new servers in the scaling group. The
                        configured server name is the base for created
                        servers.</wadl:doc>
                </param>
                <param style="plain" name="flavorRef" required="true"
                    type="string" path="$.args.server.flavorRef">
                    <wadl:doc xmlns="http://docbook.org/ns/docbook"
                        >The flavor of the server image. Specifies the
                        flavor Id for the server. A flavor is a
                        resource configuration for a server. For more
                        information on available flavors, see the
                        <olink targetdoc="autoscale-devguide" targetptr="server-flavors">“Server
                            Flavors”</olink>
                        section.</wadl:doc>
                </param>
                <param style="plain" name="imageRef" required="true"
                    type="string" path="$.args.server.imageRef">
                    <wadl:doc xmlns="http://docbook.org/ns/docbook"
                        >The ID of the cloud server image, from which
                        new server images will be created. </wadl:doc>
                </param>
                <param style="plain" name="personality"
                    required="false" type="array"
                    path="$.args.server.personality">
                    <wadl:doc xmlns="http://docbook.org/ns/docbook"
                        >The file path and/or the content that you
                        want to inject into a server image. For more
                        information, see the <link
                            xlink:href="http://docs.rackspace.com/servers/api/v2/cs-devguide/content/Server_Personality-d1e2543.html"
                            >Server Personality</link> documentation
                        for Rackspace Cloud Servers </wadl:doc>
                </param>
                <param style="plain" name="path" required="true"
                    type="string"
                    path="$.args.server.personality.[*].path">
                    <wadl:doc xmlns="http://docbook.org/ns/docbook"
                        >The path to the file that contains data that
                        will be injected into the file system of the
                        new cloud server image. </wadl:doc>
                </param>
                <param style="plain" name="contents" required="true"
                    type="string"
                    path="$.args.server.personality.[*].contents">
                    <wadl:doc xmlns="http://docbook.org/ns/docbook"
                        >The content items that will be injected into
                        the file system of the new cloud server image.
                    </wadl:doc>
                </param>
            </representation>
        </request>
        <response status="204"/> &commonFaults; &getFaults;
        &postPutFaults; </method>
    <method id="pauseGroup" name="POST">
        <wadl:doc xmlns="http://docbook.org/ns/docbook" xml:lang="EN"
            title="Pause group policy execution">
            <para role="shortdesc">Pauses the execution of all scaling
                policies for a specified scaling group.</para>
            <para>IMPORTANT: This method has not been implemented in
                the Auto Scale API yet and will be implemented in a
                future release.</para>
        </wadl:doc>
        <response status="204"/> &commonFaults; &getFaults;
        &postPutFaults; </method>
    <method id="resumeGroup" name="POST">
        <wadl:doc xmlns="http://docbook.org/ns/docbook" xml:lang="EN"
            title="Resume group policy execution">
            <para role="shortdesc">Resumes the execution of all
                scaling policies for a specified scaling group.</para>
            <para>IMPORTANT: This method has not been implemented in
                the Auto Scale API yet and will be implemented in a
                future release.</para>
        </wadl:doc>
        <response status="204"/> &commonFaults; &getFaults;
        &postPutFaults; </method>
    <method name="GET" id="getPolicies"
        rax:roles="observer autoscale:observer">
        <wadl:doc xmlns="http://docbook.org/ns/docbook" xml:lang="EN"
            title="List policies">
            <para role="shortdesc">Lists scaling policies that are
                available to a specified scaling group.</para>
            <para>Each policy is described in terms of an ID, name,
                type, adjustment, cooldown time, and links. These
                descriptions are returned in the response body in JSON
                format.</para>
        </wadl:doc>
        <response status="200">
            <representation mediaType="application/json">
                <wadl:doc xmlns="http://docbook.org/ns/docbook"
                    xml:lang="EN">
                    <xsdxt:code
                        href="../docbkx/samples/resGetPolicies.json"/>
                </wadl:doc>
            </representation>
        </response> &commonFaults; &getFaults; </method>
    <method name="POST" id="createPolicies">
        <wadl:doc xmlns="http://docbook.org/ns/docbook" xml:lang="EN"
            title="Create policy">
            <para role="shortdesc">Creates one or more scaling
                policies for a specified scaling group.</para>
            <para>To create a policy, specify it in the request body
                in JSON format. Each description must include a name,
                type, adjustment, and cooldown time.</para>
            <para>Use the JSON response to obtain information about
                the newly-created policy or policies:</para>
            <itemizedlist>
                <listitem><para>The response header points to the List
                        Policies endpoint.</para></listitem>
                <listitem><para>The response body provides an array of
                        scaling policies.</para></listitem>
            </itemizedlist>
            <para>The examples that are provided below show several
                methods for creating a scaling policy:</para><itemizedlist>
                <listitem><para>A request to create a policy based on
                        desired capacity.</para></listitem>
                <listitem><para>A request to create a policy based on
                        incremental change.</para></listitem>
                <listitem><para>A request to create a policy based on
                        change percentage.</para></listitem>
                <listitem><para>A request to create a policy based on
                        change percentage scheduled daily, at a
                        specific time of day.</para></listitem>
                <listitem><para>A request to create a policy based on
                        change percentage scheduled once, for a
                        specific date and time.</para></listitem>
                <listitem><para>A request to create multiple policies,
                        followed by the matching
                    response.</para></listitem>
            </itemizedlist>
        </wadl:doc>
        <request>
            <representation mediaType="application/json">
                <wadl:doc xml:lang="EN"
                    xmlns="http://www.w3.org/1999/xhtml">
                    <p> The examples that are provided below show
                        several methods for creating a scaling policy: <ul>
                            <li>A request to create a policy based on
                                desired capacity</li>
                            <li>A request to create a policy based on
                                incremental change</li>
                            <li>A request to create a policy based on
                                change percentage</li>
                            <li>A request to create a policy based on
                                change percentage scheduled daily, at
                                a specific time of day</li>
                            <li>A request to create a policy based on
                                change percentage scheduled once, for
                                a specific date and time</li>
                            <!-- <li>a request to create a policy based on change percentage in response to an alarm</li> -->
                            <li>A request to create multiple policies,
                                followed by the matching response</li>
                        </ul>
                    </p>
                    <xsdxt:sample
                        title="Create Policy (Desired Capacity) Request: JSON">
                        <p>The following example shows how to create a
                            webhook-based policy specifying that
                            the desired capacity be five servers and
                            setting the cooldown period to 1800
                            seconds.</p>
                        <xsdxt:code
                            href="../docbkx/samples/reqCreatePolicy-desiredCapacity.json"
                        />
                    </xsdxt:sample>
                    <xsdxt:sample
                        title="Create Policy (Incremental Change) Request: JSON">
                        <xsdxt:code
                            href="../docbkx/samples/reqCreatePolicy-change.json"
                        />
                    </xsdxt:sample>
                    <xsdxt:sample
                        title="Create Policy (Percentage Change) Request: JSON">
                        <xsdxt:code
                            href="../docbkx/samples/reqCreatePolicy-changePercent.json"
                        />
                    </xsdxt:sample>
                    <xsdxt:sample
                        title="Create Policy (Percentage Change at Time) Request: JSON">
                        <xsdxt:code
                            href="../docbkx/samples/reqCreatePolicy-changePercentTime.json"
                        />
                    </xsdxt:sample>
                    <xsdxt:sample
                        title="Create Policy (Percentage Change on Date) Request: JSON">
                        <xsdxt:code
                            href="../docbkx/samples/reqCreatePolicy-changePercentDate.json"
                        />
                    </xsdxt:sample>
                    <!-- <xsdxt:sample title="Create Policy (Percentage Change on Alarm) Request: JSON" > -->
                    <!--     <xsdxt:code href="../docbkx/samples/reqCreatePolicy-changePercentAlarm.json"/> -->
                    <!-- </xsdxt:sample> -->
                    <xsdxt:sample
                        title="Create Policies Request: JSON">
                        <xsdxt:code
                            href="../docbkx/samples/reqCreatePolicies.json"
                        />
                    </xsdxt:sample>
                </wadl:doc>
	      <param style="plain"
		     name="array"
		     required="true"
		     type="array"
		     path="$.[*]">
		<wadl:doc xmlns="http://docbook.org/ns/docbook">An array of scaling
                        policies.</wadl:doc>
	      </param>
	      <param style="plain"
		     name="name"
		     required="true"
		     type="string"
		     path="$.[*].name">
		<wadl:doc xmlns="http://docbook.org/ns/docbook"></wadl:doc>
	      </param>
	      <param style="plain"
		     name="args"
		     required="false"
		     type="object"
		     path="$.[*].args">
	          <wadl:doc xmlns="http://docbook.org/ns/docbook"></wadl:doc>
	      </param>
	      <param style="plain"
		     name="cron"
		     required="false"
		     type="string"
		     path="$.[*].args.cron">
	          <wadl:doc xmlns="http://docbook.org/ns/docbook"></wadl:doc>
	      </param>
	      <param style="plain"
		     name="at"
		     required="false"
		     type="string"
		     path="$.[*].args.at">
	          <wadl:doc xmlns="http://docbook.org/ns/docbook"></wadl:doc>
	      </param>
	      <param style="plain"
		     name="changePercent"
		     required="false"
		     type="number"
		     path="$.[*].changePercent">
	          <wadl:doc xmlns="http://docbook.org/ns/docbook"></wadl:doc>
	      </param>
	      <param style="plain"
		     name="cooldown"
		     required="true"
		     type="number"
		     path="$.[*].cooldown">
	          <wadl:doc xmlns="http://docbook.org/ns/docbook"></wadl:doc>
	      </param>
	      <param style="plain"
		     name="type"
		     required="true"
		     type="enum"
		     path="$.[*].type">
	          <wadl:doc xmlns="http://docbook.org/ns/docbook"></wadl:doc>
	      </param>
                <param style="plain"
                    name="change"
                    required="false"
                    type="integer"
                    path="$.[*].change">
                    <wadl:doc xmlns="http://docbook.org/ns/docbook"></wadl:doc>
                </param>
                <param style="plain" name="name" required="true"
                    type="string" path="$.[*].name">
                    <wadl:doc xmlns="http://docbook.org/ns/docbook"></wadl:doc>
                </param>
                <param style="plain" name="args" required="false"
                    type="object" path="$.[*].args">
                    <wadl:doc xmlns="http://docbook.org/ns/docbook"
                        >Additional configuration information for
                        policies of type <code>schedule</code>.
                        This parameter is not required for policies of
                        type <code>webhook</code>. This
                        parameter must be set to either
                        <code>at</code> or
                        <code>cron</code>, which are mutually
                        exclusive. </wadl:doc>
                </param>
                <param style="plain" name="cron" required="false"
                    type="string" path="$.[*].args.cron">
                    <wadl:doc xmlns="http://docbook.org/ns/docbook"
                        >The time when the policy will be executed, as
                        a cron entry. For example, if this is
                        parameter is set to <code>1 0 * *
                        *</code>, the policy will be executed at
                        one minute past midnight (00:01) every day of
                        the month, and every day of the week. For more
                        information about cron, read:
                        http://en.wikipedia.org/wiki/Cron</wadl:doc>
                </param>
                <param style="plain" name="at" required="false"
                    type="string" path="$.[*].args.at">
                    <wadl:doc xmlns="http://docbook.org/ns/docbook"
                        >The time when this policy will be executed.
                        The time must be formatted according to this
                        service's custom <link xlink:href="
                        /cas/api/v1.0/autoscale-devguide/content/datetimeformat.html">Date
                        and Time format</link>, with seconds,
                        otherwise a 400 error may be returned. The
                        policy will be triggered within a 10-second
                        range of the time specified, so if you set the
                        <code>at</code> time to
                        <code>2013-05-19T08:07:08Z</code>, it
                        will be triggered anytime between 08:07:08 to
                        08:07:18. This property is mutually exclusive
                        with the <code>cron</code>
                        parameter.</wadl:doc>
                </param>
                <param style="plain" name="changePercent"
                    required="false" type="number"
                    path="$.[*].changePercent">
                    <wadl:doc xmlns="http://docbook.org/ns/docbook"
                        >The percent change to make in the number of
                        servers in the scaling group. If this number
                        is positive, the number of servers will
                        increase by the given percentage. If this
                        parameter is set to a negative number, the
                        number of servers decreases by the given
                        percentage. The absolute change in the number
                        of servers will be rounded to the nearest
                        integer. This means that if -X% of the current
                        number of servers translates to -0.5 or -0.25
                        or -0.75 servers, the actual number of servers
                        that will be shut down is 1. If X% of the
                        current number of servers translates to 1.2 or
                        1.5 or 1.7 servers, the actual number of
                        servers that will be launched is 2</wadl:doc>
                </param>
                <param style="plain" name="cooldown" required="true"
                    type="number" path="$.[*].cooldown">
                    <wadl:doc xmlns="http://docbook.org/ns/docbook"
                        >The cooldown period, in seconds, before this
                        particular scaling policy can be executed
                        again. The policy cooldown period does not
                        affect the global scaling group cooldown. The
                        minimum value for this parameter is 0 seconds,
                        the maximum value is 86400 seconds (24 hrs). </wadl:doc>
                </param>
                <param style="plain" name="type" required="true"
                    type="enum" path="$.[*].type">
                    <wadl:doc xmlns="http://docbook.org/ns/docbook"
                        >The type of policy that will be executed for
                        the current release, this value can be either
                        <code>webhook</code>  or
                        <code>schedule</code>.</wadl:doc>
                </param>
                <param style="plain" name="change" required="false"
                    type="integer" path="$.[*].change">
                    <wadl:doc xmlns="http://docbook.org/ns/docbook"
                        >The change to make in the number of servers
                        in the scaling group. This parameter must be
                        an integer. If the value is a positive
                        integer, the number of servers increases.
                        If the value is a negative integer, the number
                        of servers decreases.</wadl:doc>
                </param>
                <param style="plain" name="desiredCapacity"
                    required="false" type="integer"
                    path="$.[*].desiredCapacity">
                    <wadl:doc xmlns="http://docbook.org/ns/docbook"
                        >The desired server capacity of the scaling
                        the group, such as how many servers there
                        should be in the scaling group. This value
                        must be an absolute number, positive or
                        negative. For example, if this parameter is
                        set to 10, executing this policy brings the
                        number of servers to 10. The minimum allowed
                        value of this parameter is 0. </wadl:doc>
                </param>

            </representation>
        </request>
        <response status="201">
            <representation mediaType="application/json">
                <wadl:doc xmlns="http://docbook.org/ns/docbook"
                    xml:lang="EN">
                    <xsdxt:sample
                        title="Create Policies Response: HTTP and JSON">
                        <!-- <xsdxt:code
                            href="../docbkx/samples/resCreatePolicies-json-http.txt"/>-->
                        <xsdxt:code
                            href="../docbkx/samples/resCreatePolicies.json"
                        />
                    </xsdxt:sample>
                </wadl:doc>
            </representation>
        </response> &commonFaults; &getFaults; &postPutFaults; </method>
    <method name="GET" id="getPolicy"
        rax:roles="observer autoscale:observer">
        <wadl:doc xmlns="http://docbook.org/ns/docbook" xml:lang="EN"
            title="Show policy details">
            <para role="shortdesc">Shows scaling policy
                details.</para>
            <para>Details include an ID, name, type, adjustment,
                cool-down time, and links.</para>
            <para>The details appear in the response body in JSON
                format.</para>
        </wadl:doc>
        <response status="200">
            <representation mediaType="application/json">
                <wadl:doc xmlns="http://docbook.org/ns/docbook"
                    xml:lang="EN">
                    <!-- <xsdxt:code
                        href="../docbkx/samples/resGetPolicy-json-http.txt"/>-->
                    <xsdxt:code
                        href="../docbkx/samples/resGetPolicy.json"/>
                </wadl:doc>
            </representation>
        </response> &commonFaults; &getFaults; </method>
    <method id="putPolicy" name="PUT">
        <wadl:doc xmlns="http://docbook.org/ns/docbook" xml:lang="EN"
            title="Replace policy">
            <para role="shortdesc">Updates an existing scaling policy
                for the specified tenant.</para>
            <para>To update the policy, specify the name, type,
                adjustment, and cooldown time for the policy in the
                request body in JSON format. If the change succeeds,
                no response body is returned.</para>
        </wadl:doc>
        <request>
            <representation mediaType="application/json">
                <wadl:doc xmlns="http://docbook.org/ns/docbook"
                    xml:lang="EN">
                    <xsdxt:code
                        href="../docbkx/samples/reqPutPolicy.json"/>
                </wadl:doc>
          
            <param style="plain" name="name" required="true"
                type="string" path="$.scalingPolicies.[*].name">
                <wadl:doc xmlns="http://docbook.org/ns/docbook"
                    xml:lang="EN"><para>A name for the scaling policy.
                        This name must be unique for each scaling
                        policy.</para></wadl:doc>
            </param>
            <param style="plain" name="args" required="false"
                type="object" path="$.scalingPolicies.[*].args">
                <wadl:doc xmlns="http://docbook.org/ns/docbook"
                    xml:lang="EN"><para>Additional configuration
                        information for policies of type "schedule."
                        This parameter is not required for policies of
                        type <code>webhook</code>. This parameter must be set to
                        either <code>at</code> or <code>cron</code>, which are mutually exclusive</para>
                </wadl:doc>
            </param>
            <param style="plain" name="cron" required="false"
                type="string" path="$.scalingPolicies.[*].args.cron">
                <wadl:doc xmlns="http://docbook.org/ns/docbook"
                    xml:lang="EN"><para>The time when the
                        policy runs, as a cron entry. For example, if
                        you set this parameter to <code>1 0 * *
                            *</code>, the policy runs at one minute
                        past midnight (00:01) every day of the month,
                        and every day of the week. For more
                        information about cron, see <link xlink:href="http://en.wikipedia.org/wiki/Cron">http://en.wikipedia.org/wiki/Cron</link>.</para></wadl:doc>
            </param>
            <param style="plain" name="at" required="false"
                type="string" path="$.scalingPolicies.[*].args.at">
                <wadl:doc xmlns="http://docbook.org/ns/docbook"
                        xml:lang="EN">The time when this policy will
                        be executed. The time must be formatted
                        according to this service's custom <link
                        xlink:href="
                        /cas/api/v1.0/autoscale-devguide/content/datetimeformat.html">Date
                        and Time format</link>, with seconds,
                        otherwise a 400 error may be returned. The
                        policy will be triggered within a 10-second
                        range of the time specified, so if you set the
                        <code>at</code> time to
                        <code>2013-05-19T08:07:08Z</code>, it
                        will be triggered anytime between 08:07:08 to
                        08:07:18. This property is mutually exclusive
                        with the <code>cron</code>
                        parameter.</wadl:doc>
            </param>
            <param style="plain" name="changePercent" required="false"
                type="number"
                path="$.scalingPolicies.[*].changePercent">
                <wadl:doc xmlns="http://docbook.org/ns/docbook"
                    xml:lang="EN"><para>The percent change to make in
                        the number of servers in the scaling group. If
                        this number is positive, the number of servers
                        increases by the given percentage. If this
                        parameter is set to a negative number, the
                        number of servers decreases by the given
                        percentage. The absolute change in the number
                        of servers is rounded to the nearest integer.
                        This means that if -X% of the current number
                        of servers translates to -0.5 or -0.25 or
                        -0.75 servers, the actual number of servers
                        that are shut down is 1. If X% of the current
                        number of servers translates to 1.2 or 1.5 or
                        1.7 servers, the actual number of servers that
                        are launched is 2.</para></wadl:doc>
            </param>
            <param style="plain" name="cooldown" required="true"
                type="number" path="$.scalingPolicies.[*].cooldown">
                <wadl:doc xmlns="http://docbook.org/ns/docbook"
                    xml:lang="EN"><para>The cooldown period, in
                        seconds, before this particular scaling policy
                        can run again. The policy cooldown period does not
                        affect the global scaling group cooldown. The
                        minimum value for this parameter is 0 seconds.
                        The maximum value is 86400 seconds (24
                        hrs).</para></wadl:doc>
            </param>
            <param style="plain" name="type" required="true"
                type="enum" path="$.scalingPolicies.[*].type">
                <wadl:doc xmlns="http://docbook.org/ns/docbook"
                    xml:lang="EN"><para>The type of policy that runs. Currently, this value can be
                        either <code>webhook</code> or <code>schedule</code>.</para></wadl:doc>
            </param>
            <param style="plain" name="change" required="false"
                type="integer" path="$.scalingPolicies.[*].change">
                <wadl:doc xmlns="http://docbook.org/ns/docbook"
                    xml:lang="EN"><para>The change to make in the
                        number of servers in the scaling group. This
                        parameter must be an integer. If the value is
                        a positive integer, the number of servers
                        increases. If the value is a negative integer,
                        the number of servers
                    decreases.</para></wadl:doc>
            </param>
            <param style="plain" name="desiredCapacity"
                required="false" type="integer"
                path="$.scalingPolicies.[*].desiredCapacity">
                <wadl:doc xmlns="http://docbook.org/ns/docbook"
                    xml:lang="EN"><para>The desired server capacity of
                        the scaling the group, such as how many
                        servers should be in the scaling group. This
                        value must be an absolute number. For example,
                        if this parameter is set to 10, running this
                        policy brings the number of servers to 10. The
                        minimum allowed value of this parameter is
                        0.</para>
                </wadl:doc>
            </param>
            </representation> 
        </request>
        <response status="204"/> &commonFaults; &getFaults;
        &postPutFaults; </method>
    <method id="deletePolicy" name="DELETE">
        <wadl:doc xmlns="http://docbook.org/ns/docbook" xml:lang="EN"
            title="Delete policy">
            <para role="shortdesc">Deletes a specified scaling policy
                from the specified tenant.</para>
            <para>If deletion is successful, no response body is
                returned.</para>
        </wadl:doc>
        <response status="204"/> &commonFaults; &getFaults;
        &postPutFaults; </method>
    <method id="executePolicy" name="POST">
        <wadl:doc xmlns="http://docbook.org/ns/docbook" xml:lang="EN"
            title="Execute policy">
            <para role="shortdesc">Runs a specified scaling
                policy.</para>
            <para>If the operation succeeds, a response body is
                returned.</para>
        </wadl:doc>
        <response status="202"/> &commonFaults; &getFaults;
        &postPutFaults; </method>
    <method name="GET" id="getWebhooks">
        <wadl:doc xmlns="http://docbook.org/ns/docbook" xml:lang="EN"
            title="List webhooks for the policy">
            <para role="shortdesc">Lists web hooks and their IDs for a
                specified scaling policy.</para>
            <para>This data is returned in the response body in JSON
                format.</para>
        </wadl:doc>
        <response status="200">
            <representation mediaType="application/json">
                <wadl:doc xmlns="http://docbook.org/ns/docbook"
                    xml:lang="EN">
                    <!--<xsdxt:code
                        href="../docbkx/samples/resGetWebhooks-json-http.txt"/>-->
                    <xsdxt:code
                        href="../docbkx/samples/resGetWebhooks.json"/>
                </wadl:doc>
            </representation>
        </response> &commonFaults; &getFaults; &postPutFaults; </method>
    <method id="createWebhook" name="POST">
        <wadl:doc xmlns="http://docbook.org/ns/docbook" xml:lang="EN"
            title="Create webhook">
            <para role="shortdesc">Creates one or more webhooks for
                the specified scaling policy.</para>
            <para>Webhooks must have a name. If the operation
                succeeds, the response body contains the IDs and links
                to the newly created web hooks. This data is provided
                in the request body in JSON format.</para></wadl:doc>
        <request>
            <param style="plain" name="name" required="true"
                type="string" path="$.[*].name">
                <wadl:doc xmlns="http://docbook.org/ns/docbook"
                    xml:lang="EN"><para>A name for the webhook for
                        logging purposes.</para></wadl:doc>
            </param>
            <param style="plain" name="metadata" required="false"
                type="object" path="$.[*].metadata">
                <wadl:doc xmlns="http://docbook.org/ns/docbook"
                    xml:lang="EN"><para>User-provided key-value
                        metadata. Both keys and values should be
                        strings with a maximum length of 256
                        characters.</para></wadl:doc>
            </param>
            <representation mediaType="application/json">
                <wadl:doc xmlns="http://docbook.org/ns/docbook"
                    xml:lang="EN">
                    <!-- <xsdxt:code
                        href="../docbkx/samples/reqCreateWebhook-json-http.txt"/>-->
                    <xsdxt:code
                        href="../docbkx/samples/reqCreateWebhook.json"
                    />
                </wadl:doc>
                <param style="plain" name="name" required="true"
                    type="string" path="$.[*].name">
                    <wadl:doc xmlns="http://docbook.org/ns/docbook"
                        >This parameter specifies a name for the
                        webhook for logging purposes</wadl:doc>
                </param>
                <param style="plain" name="metadata" required="false"
                    type="object" path="$.[*].metadata">
                    <wadl:doc xmlns="http://docbook.org/ns/docbook"
                        >This parameter specifies user-provided
                        key-value metadata. Both keys and values
                        should be strings not exceeding 256 characters
                        in length.</wadl:doc>
                </param>
            </representation>
        </request>
        <response status="201">
            <representation mediaType="application/json">
                <wadl:doc xmlns="http://docbook.org/ns/docbook"
                    xml:lang="EN">
                    <!--<xsdxt:code
                        href="../docbkx/samples/resCreateWebhook-json-http.txt"/>-->
                    <xsdxt:code
                        href="../docbkx/samples/resCreateWebhook.json"
                    />
                </wadl:doc>
            </representation>
        </response> &commonFaults; &getFaults; &postPutFaults; </method>
    <method id="getWebhook" name="GET">
        <wadl:doc xmlns="http://docbook.org/ns/docbook" xml:lang="EN"
            title="Show webhook details">
            <para role="shortdesc">Shows webhook details for a
                specified scaling policy.</para>
            <para>The details appear in the response body in JSON
                format.</para>
        </wadl:doc>
        <response status="200">
            <representation mediaType="application/json">
                <wadl:doc xmlns="http://docbook.org/ns/docbook"
                    xml:lang="EN">
                    <!-- <xsdxt:code
                        href="../docbkx/samples/resGetWebhook-json-http.txt"/>-->
                    <xsdxt:code
                        href="../docbkx/samples/resGetWebhook.json"/>
                </wadl:doc>
            </representation>
        </response> &commonFaults; &getFaults; </method>
    <method id="putWebhook" name="PUT">
        <wadl:doc xmlns="http://docbook.org/ns/docbook" xml:lang="EN"
            title="Update webhook">
            <para role="shortdesc">Updates a webhook for a specified
                tenant and scaling policy.</para><para>If the
                specified webhook is not recognized, the change is
                ignored. If you submit a URL, the URL is ignored but
                that does not invalidate the request. If the change is
                successful, no response body is returned.</para>
        </wadl:doc>
        <request>
            <param style="plain" name="name" type="string"
                required="true" path="$.[*].name">
                <wadl:doc xmlns="http://docbook.org/ns/docbook"
                    xml:lang="EN"><para>A name for the webhook for
                        logging purposes.</para></wadl:doc>
            </param>
            <param style="plain" name="metadata" required="false"
                type="object" path="$.[*].metadata">
                <wadl:doc xmlns="http://docbook.org/ns/docbook"
                    xml:lang="EN"><para>User-provided key-value
                        metadata. Both keys and values should be
                        strings not exceeding 256 characters in
                        length.</para></wadl:doc>
            </param>
            <representation mediaType="application/json">
                <wadl:doc xmlns="http://docbook.org/ns/docbook"
                    xml:lang="EN">
                    <xsdxt:code
                        href="../docbkx/samples/reqPutWebhook.json"/>
                </wadl:doc>
                <param style="plain" name="name" type="string"
                    required="true" path="$.[*].name">
                    <wadl:doc xmlns="http://docbook.org/ns/docbook"
                        >This parameter specifies a name for the
                        webhook for logging purposes</wadl:doc>
                </param>
                <param style="plain" name="metadata" required="false"
                    type="object" path="$.[*].metadata">
                    <wadl:doc xmlns="http://docbook.org/ns/docbook"
                        >This parameter specifies user-provided
                        key-value metadata. Both keys and values
                        should be strings not exceeding 256 characters
                        in length.</wadl:doc>
                </param>
            </representation>
        </request>
        <response status="204"/> &commonFaults; &getFaults;
        &postPutFaults; </method>
    <method id="deleteWebhook" name="DELETE">
        <wadl:doc xmlns="http://docbook.org/ns/docbook" xml:lang="EN"
            title="Delete webhook">
            <para role="shortdesc">Deletes a webhook for a specified
                scaling policy.</para>
            <para>If deletion succeeds, no response body is
                returned.</para>
        </wadl:doc>
        <response status="204"/> &commonFaults; &getFaults;
        &postPutFaults; </method>
    <method id="anonymousExecute" name="POST">
        <wadl:doc xmlns="http://docbook.org/ns/docbook" xml:lang="EN"
            title="Execute anonymous webhook">
            <para role="shortdesc">Runs an anonymous webhook.</para>
        </wadl:doc>
        <response status="202"/> &commonFaults; &getFaults;
        &postPutFaults; </method>
</application><|MERGE_RESOLUTION|>--- conflicted
+++ resolved
@@ -652,23 +652,12 @@
                 <param style="plain" name="args" required="false"
                     type="object" path="$.scalingPolicies.[*].args">
                     <wadl:doc xmlns="http://docbook.org/ns/docbook"
-<<<<<<< HEAD
-
                         >Configuration information for policies of
                         type <code>schedule</code>. Must be
                         either <code>at</code> or
                         <code>cron</code>, which are mutually
                         exclusive. Not required for policies of type
                         <code>webhook</code>. </wadl:doc>
-=======
-                        >This parameter specifies additional
-                        configuration information for policies of type
-                        "schedule." This parameter is not required
-                        for policies of type "webhook." This parameter
-                        must be set to either "at" or "cron". Both
-                        "at" and "cron" are mutually exclusive.
-                    </wadl:doc>
->>>>>>> 30f2e85d
                 </param>
                 <param style="plain" name="cron" required="false"
                     type="string"
