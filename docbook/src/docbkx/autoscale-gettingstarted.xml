<?xml version="1.0" encoding="UTF-8"?>
<!DOCTYPE book [
<!-- Some useful entities borrowed from HTML -->
<!ENTITY ndash "&#x2013;">
<!ENTITY mdash "&#x2014;">
<!ENTITY hellip "&#x2026;">

<!-- Useful for describing APIs -->
<!ENTITY GET '<command xmlns="http://docbook.org/ns/docbook">GET</command>'>
<!ENTITY PUT '<command xmlns="http://docbook.org/ns/docbook">PUT</command>'>
<!ENTITY POST '<command xmlns="http://docbook.org/ns/docbook">POST</command>'>
<!ENTITY DELETE '<command xmlns="http://docbook.org/ns/docbook">DELETE</command>'>

<!ENTITY PRODNAME "Rackspace Autoscale"> <!-- in PDF: for line 1 on the cover page -->
<!ENTITY PRODABBV "Rackspace Autoscale"> <!-- in PDF: for page headers -->
<!ENTITY PROD "Autoscale"> <!-- in body -->

<!-- changing authentication endpoints; define entities for US & UK rather than maintaining in text -->
<!ENTITY ENDPOINT-US "https://identity.api.rackspacecloud.com/v1.1/">
<!ENTITY ENDPOINT-UK "https://lon.identity.api.rackspacecloud.com/v1.1/">
<!ENTITY ENDPOINT-US-20 "https://identity.api.rackspacecloud.com/v2.0/">
<!ENTITY ENDPOINT-UK-20 "https://lon.identity.api.rackspacecloud.com/v2.0/">

<!ENTITY CHECK '<inlinemediaobject xmlns="http://docbook.org/ns/docbook">
<imageobject>
<imagedata fileref="img/Check_mark_23x20_02.svg"
format="SVG" scale="60"/>
</imageobject>
</inlinemediaobject>'>

<!ENTITY ARROW '<inlinemediaobject xmlns="http://docbook.org/ns/docbook">
<imageobject>
<imagedata fileref="img/Arrow_east.svg"
format="SVG" scale="60"/>
</imageobject>
</inlinemediaobject>'>

<!-- Useful for specs -->
<!ENTITY MAY '<emphasis xmlns="http://docbook.org/ns/docbook" role="strong">MAY</emphasis>'>
<!ENTITY SHOULD '<emphasis xmlns="http://docbook.org/ns/docbook" role="strong">SHOULD</emphasis>'>
<!ENTITY MUST '<emphasis xmlns="http://docbook.org/ns/docbook" role="strong">MUST</emphasis>'>
<!ENTITY MUST_NOT '<emphasis xmlns="http://docbook.org/ns/docbook" role="strong">MUST NOT</emphasis>'>
]>

<book version="5.0" 
      xmlns="http://docbook.org/ns/docbook"
      xmlns:xlink="http://www.w3.org/1999/xlink"
      xmlns:xi="http://www.w3.org/2001/XInclude"
      xmlns:svg="http://www.w3.org/2000/svg"
      xmlns:m="http://www.w3.org/1998/Math/MathML"
      xmlns:html="http://www.w3.org/1999/xhtml"
      xml:id="autoscale-getting-started"
      xmlns:raxm="http://docs.rackspace.com/api/metadata"
      xlink:href="http:// docs.autoscale.apiary.io/ ">
<!-- The &PRODNAME; and &PRODABBV; are set in the entities at the top of this document -->
<title>&PRODNAME; Getting Started Guide</title>
<titleabbrev>&PRODABBV; Intro</titleabbrev>    
<?rax title.font.size="35px" subtitle.font.size="20px"?
      canonical.url.base="http://docs.rackspace.com/autoscale/api/v1.0/cas-gettingstarted/content"?>
    <info>
        <releaseinfo>API v1.0</releaseinfo>
        <productname>&PRODNAME;</productname>
        <!-- enter the publication date of this document; in revhistory, explain what changed -->
        <pubdate>2013-08-13</pubdate>
        <copyright>
            <year>2013</year>
            <holder>Rackspace US, Inc.</holder>
        </copyright>
        <legalnotice role="rs-api">
            <annotation>
                <remark>Copyright details are filled in by the
                    template.</remark>
            </annotation>
        </legalnotice>
        <revhistory>
            <revision>
                <date>2013-08-13</date>
                <revdescription>
                    <itemizedlist spacing="compact">
                        <listitem>
                            <para>Initial Unlimited Availability release.</para>
                        </listitem>
                    </itemizedlist>
                </revdescription>
            </revision> 
            <revision>
                <date>2013-08-02</date>
                <revdescription>
                    <itemizedlist spacing="compact">
                        <listitem>
                            <para>Additional updates after
                                edit.</para>
                        </listitem>
                    </itemizedlist>
                </revdescription>
            </revision>
            <revision>
                <date>2013-07-22</date>
                <revdescription>
                    <itemizedlist spacing="compact">
                        <listitem>
                            <para>Initial draft for preview
                                release.</para>
                        </listitem>
                    </itemizedlist>
                </revdescription>
            </revision>
        </revhistory>
        <raxm:metadata>
            <raxm:displayname>Getting Started Guide</raxm:displayname>
            <raxm:product version="v1.0">cas</raxm:product>
            <raxm:priority>10</raxm:priority>
        </raxm:metadata>
    </info>
    <chapter xml:id="Overview">
        <title>Overview</title>
        <para> The &PRODNAME; service responds to events by changing
            server capacity to meet current needs. This ability to
            expand the cloud server configuration in response to
            increased workload means that you can begin with a minimal
            cloud configuration and grow only when the cost of that
            growth is justified. </para>
        <section xml:id="Doc_Change_History">
            <title>Document Change History</title>
            <para> This version of the document replaces and obsoletes
                all previous versions. The most recent changes are
                described in the following table: </para>
            <?rax revhistory?>
        </section>
        <!-- try again later
<xi:include href="./chapters/resources.xml"/>
-->
        <section xml:id="Resources"
            xmlns:xlink="http://www.w3.org/1999/xlink">
            <title>Additional Resources</title>
            <para> You can see and experiment with all &PRODNAME; API
                calls at <link xlink:href="http://docs.autoscale.apiary.io/"
                    >http://docs.autoscale.apiary.io/</link>. </para>
            <para>To run the examples in this guide, the following
                prerequisites are required:</para>
            <para>
                <itemizedlist>
                    <listitem>
                        <para>Rackspace Cloud account. To sign up for
                            a Rackspace Cloud account, go to the
                            Rackspace Public Cloud <link
                                xlink:href="https://cart.rackspace.com/cloud/signup/"
                                >signup page</link>. </para>
                    </listitem>
                    <listitem>
                        <para>Rackspace username and password
                            specified during registration</para>
                    </listitem>
                </itemizedlist>
            </para>
            <para>To use Rackspace Autoscale, you need to be able to
                complete the following tasks:</para>
            <itemizedlist>
                <listitem>
<<<<<<< HEAD
                    <para>
                        Configure alarms by using Cloud Monitoring.
                        For more information, see the <link
                        xlink:href="http://docs.rackspace.com/cm/api/v1.0/cm-getting-started/content/index.html"
                        >Rackspace Cloud Monitoring Getting
                        Started Guide</link>.
                    </para> 
                </listitem>
                <listitem>
                    <para>
                        Create servers by using Cloud Servers. For
                        more information, see the <link
                        xlink:href="http://docs.rackspace.com/servers/api/v2/cs-devguide/content/index.html"
                        >Next
                        Generation Cloud Servers™ Developer
                        Guide</link>.
                    </para>
                </listitem>
                <listitem>
                    <para>
                        Create load balancers by using Cloud Load
                        Balancers. For more information see the <link
                        xlink:href="http://docs.rackspace.com/loadbalancers/api/v1.0/clb-devguide/content/index.html"
                        >Rackspace Cloud Load Balancers Developers
                        Guide</link>.
                    </para>
=======
                    <para>Configure alarms by using Cloud Monitoring.
                        For more information, see the 
                        <link xlink:href="http://docs.rackspace.com/cm/api/v1.0/cm-getting-started/content/index.html">
                            Rackspace Cloud Monitoring Getting
                            Started Guide</link>.
                        </para>
                </listitem>
                <listitem>
                    <para xlink:href="http://docs.rackspace.com/servers/api/v2/cs-devguide/content/index.html">
                        Create servers by using Cloud Servers. For
                        more information, see the <link xlink:href="http://docs.rackspace.com/loadbalancers/api/v1.0/clb-devguide/content/index.html">Next
                            Generation Cloud Servers™ Developer
                            Guide</link>.</para>
                </listitem>
                <listitem>
                    <para>Create load balancers by using Cloud Load
                        Balancers. For more information see the <link
                            xlink:href="http://docs.rackspace.com/loadbalancers/api/v1.0/clb-devguide/content/index.html"
                            >Rackspace Cloud Load Balancers Developers
                            Guide</link>.</para>
>>>>>>> b920a145
                </listitem>
            </itemizedlist>
            <para>You
                can view detailed information about the Rackspace
                Autoscale API at <link xlink:href="http:// docs.autoscale.apiary.io/ ">http://
                    docs.autoscale.apiary.io/ </link></para>
        </section>
    </chapter>
    <chapter xml:id="Core_Concepts">
        <title>Core Concepts</title>
        <para>Rackspace supports &PROD;, an API-based tool that
            automatically scales resources as a response to an
            increase or decrease in overall workload based on
            user-defined thresholds. </para>
        <para>&PROD; functions by linking these services: <itemizedlist>
                <listitem>
                    <para><link
                            xlink:href="http://docs.rackspace.com/cm/api/v1.0/cm-getting-started/content/Introduction.html"
                            >Rackspace Cloud Monitoring</link>
                    </para>
                </listitem>
                <listitem>
                    <para> &PROD; API </para>
                </listitem>
                <listitem>
                    <para> Load-balanced cloud servers, such as <link
                            xlink:href="http://docs.rackspace.com/loadbalancers/api/v1.0/clb-getting-started/content/Create_Cloud_Server.html"
                            >Rackspace Cloud Load Balancers working
                            with Cloud Servers</link></para>
                </listitem>
            </itemizedlist>You can set up a schedule for launching
            Autoscale or define an event that is triggered by Cloud
            Monitoring. You can also specify a minimum and maximum
            number of cloud servers, the amount of resources you want
            to increase or decrease and the thresholds in Cloud
            Monitoring that triggers the scaling activities.</para>
        <section xml:id="Basic_Workflow">
            <title>Basic Workflow</title>
            <para> Rackspace Autoscaling works the following way: </para>
            <para>
                <orderedlist>
                    <listitem>
                        <para>In Cloud Monitoring, you configure
                            alarms that are triggered when a high
                            utilization of resources occurs.</para>
                    </listitem>
                    <listitem>
                        <para>When Cloud Monitoring sets off an alarm
                            for high utilization of resources within a
                            group, a webhook is triggered. </para>
                    </listitem>
                    <listitem>
                        <para> The webhook launches the Rackspace
                            Autoscale service, which looks up the
                            policy that has been defined in accordance
                            with the webhook. This policy determines
                            the amount of cloud servers that need to
                            be added or removed in case the alarm is
                            triggered. </para>
                    </listitem>
                </orderedlist>
            </para>
            <para> Scale down events remove the oldest server in the
                group. </para>
            <para>The Rackspace Autoscale service supports a cooldown
                feature. By configuring cooldown periods between
                triggers, you can control how quickly Autoscale scales
                up toward the scaling group's maximum size or down
                toward the scaling group's minimum size. A cooldown is
                a period during which no other scaling activity
                occurs. </para>
            <para>Cooldowns work the following way:<itemizedlist>
                    <listitem>
                        <para>Cooldowns allow some time for the
                            initial scaling response to take effect,
                            potentially resolving the situation that
                            triggered the policy. When a scaling
                            policy is triggered, cooldown periods
                            begin for both the scaling policy and the
                            group. </para>
                    </listitem>
                    <listitem>
                        <para>While the cooldown is active, any
                            additional requests to the group or to the
                            specific policy are ignored. </para>
                    </listitem>
                    <listitem>
                        <para>After the cooldown period ends, if Cloud
                            Monitoring still detects the situation
                            that triggered the initial scaling
                            activity, another alarm triggers another
                            round of scaling activity. </para>
                    </listitem>
                </itemizedlist></para>
            <para> &PROD; does not configure anything within a server.
                You must configure your services to function properly
                when each server is started. We recommend automating
                your servers' startup processes with <link
                    xlink:href="http://www.opscode.com/chef/"
                    >Chef</link> or a similar tool. </para>
            <para>
                <note>
                    <para>Autoscale can create servers, but you must
                        manually remove those servers when you no
                        longer want them to be active.</para>
                </note>
            </para>
        </section>
        <section xml:id="Sample_Use_Case">
            <title>Sample Use Case<?sbr?><?sbr?><?sbr?></title>
            <para>Let's consider the following scenario:</para>
            <para><itemizedlist>
                    <listitem>
                        <para>A scaling group consists of five cloud
                            servers.</para>
                    </listitem>
                    <listitem>
                        <para>Cloud Monitoring is configured to
                            monitor the CPU usage of the five cloud
                            servers.</para>
                    </listitem>
                    <listitem>
                        <para>Monitoring is configured to trigger an
                            alarm when CPU utilization for any server
                            within the group is at 90%.</para>
                    </listitem>
                    <listitem>
                        <para>The alarm triggers a webhook that has
                            been previously configured.</para>
                    </listitem>
                    <listitem>
                        <para>When the webhook is activated, Autoscale
                            receives the alert and executes the policy
                            associated with the webhook: "When this
                            webhook is triggered, create five servers
                            according to the launch configuration, and
                            add them to the load balancer."</para>
                    </listitem>
                    <listitem>
                        <para>Autoscale initates creation of those
                            servers within the scaling group.</para>
                    </listitem>
                </itemizedlist>Autoscale can also work in the opposite
                direction. A policy can say "When this webhook is
                triggered, scale down by five servers." </para>
        </section>
    </chapter>
    <chapter xml:id="Autoscale_Components">
        <title>Autoscale Components</title>
        <para> &PROD; consists of the following components:
                <itemizedlist spacing="compact">
                <listitem>
                    <para>
                        <link linkend="Group_Configuration">Scaling
                            Group Configuration</link>
                    </para>
                </listitem>
                <listitem>
                    <para>
                        <link linkend="Launch_Configuration">Launch
                            Configuration </link></para>
                </listitem>
                <listitem>
                    <para>
                        <link linkend="Scaling_Policies">Scaling
                            Policies </link></para>
                </listitem>
            </itemizedlist></para>
        <section xml:id="Group_Configuration">
            <title>Scaling Group Configuration</title>
            <para>The scaling group configuration specifies the basic
                elements of the Autoscale configuration. It manages
                how many servers can participate in the scaling group. </para>
            <para> The group configuration specifies the following
                items: <itemizedlist spacing="compact">
                    <listitem>
                        <para> Group Name </para>
                    </listitem>
                    <listitem>
                        <para> Group Cooldown </para>
                    </listitem>
                    <listitem>
                        <para> Minimum number of entities required in
                            the scaling group </para>
                    </listitem>
                    <listitem>
                        <para> Maximum number of entities allowed in
                            the scaling group </para>
                    </listitem>
                </itemizedlist></para>
            <para>Within the group configuration, group cooldown
                describes, in seconds, how long the group must wait
                after a scaling policy is triggered before another
                request for scaling is accepted. </para>
        </section>
        <section xml:id="Launch_Configuration">
            <title>Launch Configuration</title>
            <para> The launch configuration manages the process of
                creating new servers. It specifies what type of server
                image will be started on launch, what flavor the new
                server is, and which load balancer the new server
                connects to. </para>
            <para> The launch configuration specifies the following
                items: <itemizedlist>
                    <listitem>
                        <para> Launch Configuration Type </para>
                        <itemizedlist>
                            <listitem>
                                <para> Launch Server <?sbr?>
                                   <emphasis role="italic"> (For the
                                   Preview release, this is the only
                                   configuration type.) </emphasis>
                                </para>
                            </listitem>
                        </itemizedlist>
                    </listitem>
                    <listitem>
                        <para> Server - specifies details about the
                            server</para>
                        <itemizedlist>
                            <listitem>
                                <para> Name </para>
                            </listitem>
                            <listitem>
                                <para> flavorRef </para>
                            </listitem>
                            <listitem>
                                <para> imageRef <?sbr?>
                                   <emphasis role="italic"> (This is
                                   the ID of the Cloud Server image to
                                   start.) </emphasis>
                                </para>
                            </listitem>
                        </itemizedlist>
                    </listitem>
                    <listitem>
                        <para> Load Balancer- specifies details about
                            the load balancer </para>
                        <itemizedlist>
                            <listitem>
                                <para> loadBalancerID </para>
                            </listitem>
                            <listitem>
                                <para> port </para>
                            </listitem>
                        </itemizedlist>
                    </listitem>
                </itemizedlist>
            </para>
            <tip>
                <para> To learn more about configuring cloud servers
                    through an API, read the following: <itemizedlist>
                        <listitem>
                            <para>
                                <link
                                   xlink:href="http://docs.rackspace.com/servers/api/v2/cs-gettingstarted/content/overview.html"
                                   >Next Generation Cloud Servers
                                   Getting Started</link>
                            </para>
                        </listitem>
                        <listitem>
                            <para>
                                <link
                                   xlink:href="http://docs.rackspace.com/servers/api/v2/cs-devguide/content/ch_api_operations.html"
                                   >Next Generation Cloud Servers
                                   Developer Guide</link>
                            </para>
                        </listitem>
                    </itemizedlist>
                </para>
                <para> To learn more about configuring cloud load
                    balancers through an API, read the following: <itemizedlist>
                        <listitem>
                            <para>
                                <link
                                   xlink:href="http://docs.rackspace.com/loadbalancers/api/v1.0/clb-getting-started/content/DB_Overview.html"
                                   >Rackspace Cloud Load Balancers
                                   Getting Started</link>
                            </para>
                        </listitem>
                        <listitem>
                            <para>
                                <link
                                   xlink:href="http://docs.rackspace.com/loadbalancers/api/v1.0/clb-devguide/content/API_Operations-d1e1354.html"
                                   >Rackspace Cloud Load Balancers
                                   Developer Guide</link>
                            </para>
                        </listitem>
                    </itemizedlist>
                </para>
                <para xlink:href="http://community.rackspace.com">The
                    Rackspace Open Cloud Community is a great place to
                    learn about working with cloud resources through
                    APIs or an other Cloud technologies. Visit the
                    Developer Forum at <link
                        xlink:href="https://community.rackspace.com/developers/default"
                        >https://community.rackspace.com/developers/default</link>. </para>
            </tip>
        </section>
        <section xml:id="Scaling_Policies">
            <title>Scaling Group Policies</title>
            <para>Scaling group policies specify how to modify the
                scaling group and its behavior. You can specify
                multiple policies to manage a scaling group. </para>
            <para>Scaling policies specify the following:</para>
            <para>
                <itemizedlist spacing="compact">
                    <listitem>
                        <para> Name of the scaling policy</para>
                    </listitem>
                    <listitem>
                        <para> Change value <?sbr?>
                            <emphasis role="italic"> (incremental or
                                per cent) </emphasis>
                        </para>
                    </listitem>
                    <listitem>
                        <para> Policy cooldown time <?sbr?>
                            <emphasis role="italic"> (in seconds)
                            </emphasis>
                        </para>
                    </listitem>
                    <listitem>
                        <para>Webhook execution <emphasis
                                role="italic"> (auto-generated)
                            </emphasis>
                        </para>
                    </listitem>
                </itemizedlist>
            </para>
        </section>
    </chapter>
    <chapter xml:id="Autoscale_API">
        <title>Using the &PROD; API</title>
        <para>You can create a autoscaling group by following the
            steps described in this chapter. </para>
        <para>There are several options for sending requests through
            an API: </para>
        <itemizedlist>
            <listitem>
                <para>Developers and testers can use cURL, the
                    command-line tool from <link
                        xlink:href="http://curl.haxx.se/"
                        >http://curl.haxx.se/</link>. With cURL you
                    can send HTTP requests and receive responses from
                    the command line. </para>
            </listitem>
            <listitem>
                <para>If you prefer a more graphical interface, the
                    ReST client for Firefox also works for testing API
                    calls. For more information, see <link
                        xlink:href="https://addons.mozilla.org/en-US/firefox/addon/restclient/"
                        >https://addons.mozilla.org/en-US/firefox/addon/restclient/</link>.
                </para>
            </listitem>
            <listitem>
                <para>You can also download and install rest-client
                    from <link
                        xlink:href="http://code.google.com/p/rest-client/"
                        >http://code.google.com/p/rest-client/</link>.
                    Test-client is a Java application that lets you
                    test ReSTful web services. </para>
            </listitem>
        </itemizedlist>
        <para>
            <tip>
                <para> If you want to try these steps in your own
                    environment, you can use <link
                        xlink:href="http://docs.autoscale.apiary.io/"
                        >http://docs.autoscale.apiary.io/</link> to
                    generate cURL commands. </para>
            </tip>
        </para>
        <section xml:id="Authenticate">
            <title>Step 1: Authenticate</title>
            <para>As with all Rackspace APIs, before you can use the
                Autoscale API you must authenticate with your
                Rackspace credentials. </para>
      <itemizedlist>
          <listitem>
              <para> When you authenticate, you submit your credentials
                  to the Rackspace Cloud Identity Service.</para>
          </listitem>
                    <listitem>
                        <para> If your credentials are valid, the
                            Identity Service responds with your
                            Service Catalog, which includes your
                            token, token ID, user ID, and token tenant
                            ID. </para>
                    </listitem>
                    <listitem>
                        <para>To make requests of &PROD;, you must use
                        your token tenant ID, also known as the
                        tenantID. </para>
                    </listitem>
                </itemizedlist>
            <para> If you subscribe to many Rackspace services, your
                Service Catalog response might be lengthy. For an
                example of an annotated Service Catalog response,
                showing how to recognize the token and other elements
                in both JSON and XML formats, see <link
                    xlink:href="http://docs.rackspace.com/auth/api/v2.0/auth-client-devguide/content/Sample_Request_Response-d1e64.html"
                    >http://docs.rackspace.com/auth/api/v2.0/auth-client-devguide/content/Sample_Request_Response-d1e64.html</link>. </para>
            <para> After you have your token, you can use it to
                identify yourself to &PRODNAME; and other services. </para>
            <tip>
                <para> For detailed information about the Rackspace
                    Cloud Identity Service, visit <link
                        xlink:href="http://docs.rackspace.com/auth/api/v2.0/auth-client-devguide/content/QuickStart-000.html"
                        >http://docs.rackspace.com/auth/api/v2.0/auth-client-devguide/content/QuickStart-000.html</link>.
                </para>
            </tip>
        </section>
        <section xml:id="Save_Image">
            <title>Step 2: Create a Server and Save its Image</title>
            <para>After authenticating to the Web service you create a
                cloud server using one of the following
                methods:</para>
            <para>
                <itemizedlist>
                    <listitem>
                        <para> Create a server through the <link
                                xlink:href="http://mycloud.rackspace.com/"
                                >Control Panel</link>. </para>
                    </listitem>
                    <listitem>
                        <para>Create a server through the Cloud
                            Servers API by using a <link
                                xlink:href="http://docs.rackspace.com/servers/api/v2/cs-devguide/content/CreateServers.html"
                                >Create Server</link> request. </para>
                    </listitem>
                </itemizedlist>
            </para>
            <para> With the Cloud Servers API, you can use a <link
                    xlink:href="http://docs.rackspace.com/servers/api/v2/cs-devguide/content/Images-d1e4427.html"
                    >List Images</link> request to retrieve a list of
                options available for configuring your server. <example>
                    <title>Requesting a List of Cloud Server
                        Images</title>
                    <para>The following example shows how to request a list cloud server images.</para>
                    <screen>
$ curl -X GET -H "Content-Type: application/json" -H "X-Auth-token:{auth-token}" https://ord.servers.api.rackspacecloud.com/v2/{Tenant-id}/images?type=SNAPSHOT | python -mjson.tool
                    </screen>
                </example>
            </para>
            <para>After creating your server you customize it so that
                it can process your requests. For example, if you are
                building a webhead scaling group, configure Apache to
                start on launch and serve the files that you need. </para>
            <para> After you have created and customized your server,
                save its image and record the imageID. </para>
        </section>
        <section xml:id="Create_Group">
            <title>Step 3: Create and Manage a Scaling Group</title>
            <para>You can use the Autoscale API to create and manage
                your scaling group.</para>
            <example>
                <title>Creating a Scaling Group</title>
                <para>To create a scaling group, submit a POST request
                    with the tenantID that you obtained during the
                        <link linkend="Authenticate"
                        >Authentication</link> step.The following
                    example shows how to create a scaling group. The
                    POST request creates a scaling group, starts the
                    minimum number of servers, and attaches those
                    servers to the specified load balancer. If the
                    pOST request is successful, no response body will
                    be returned.</para>
                <screen>
POST https://autoscale.api.rackspacecloud.com/v1.0/{tenantID}/groups/
                </screen>
                <programlisting language="json">
<xi:include href="./samples/reqCreateGroup.json" parse="text"/>
</programlisting>
            </example>
            <example>
                <title>List all Scaling Groups</title>
                <para>The following example shows how to list all the
                    scaling groups for a specific tenantID. </para>
                <screen>
GET /{tenantId}/groups
                </screen>
                <programlisting language="json">
<xi:include href="./samples/resGetGroups.json" parse="text"/>
</programlisting>
            </example>
            <example>
                <title>Manifested View of a Scaling Group
                    Configuration</title>
                <para>The following example shows how to obtain the
                    view of the scaling group configuration, including
                    the launch configuration, and the scaling
                    policies. The data is returned in the body of the
                    response in JSON format.</para>
                <screen>
GET /{tenantId}/groups/{groupId}
                </screen>
                <programlisting language="json">
<xi:include href="./samples/resGetGroupManifest.json" parse="text"/>
</programlisting>
            </example>
            <example>
                <title>Get the Current State of a Scaling Group</title>
                <para>The following example shows how to obtain the
                    current date of a scaling group, including the
                    current set of active entities, the number of
                    pending entities, and the desired number of
                    entities. This data is returned in the body of the
                    response in JSON format. </para>
                <screen>
GET /{tenantId}/groups/{groupId}
                </screen>
                <programlisting language="json">
<xi:include href="./samples/resGetGroupState.json" parse="text"/>
</programlisting>
            </example>
        </section>
        <section xml:id="Manage_Launch_Configuration">
            <title>Step 4: Manage the Launch Configuration for your
                Scaling Group</title>
            <para>You can use the Autoscale API to view and update the
                launch configuration for your scaling group.</para>
            <example>
                <title>Get the Current Configuration for your Scaling Group</title>
                <para>The following example shows how to obtain the
                    configuration for a scaling group, which includes
                    the minimum number of entities, the maximum number
                    of entities, global cooldown, and other metadata.
                    This data is returned in the body of the response
                    in JSON format. </para>
                <screen>GET /{tenantId}/groups/{groupId}/config</screen>
                <programlisting language="json">
<xi:include href="./samples/resGetLaunchConfig.json" parse="text"/>
</programlisting>
            </example>
            <example>
                <title>Edit the Current Configuration for your Scaling
                    Group</title>
                <para>The following example shows how to edit the
                    configuration for a scaling group, which includes
                    the minimum number of entities, the maximum number
                    of entities, global cooldown, and other metadata.
                    If the PUT request is successful, no response body
                    will be returned. </para>
                <programlisting> PUT /{tenantId}/groups/{groupId}/config </programlisting>
                <programlisting language="json">
</programlisting>
            </example>
            <example>
                <title>Get the Launch Configuration for your Scaling Group</title>
                <para>The following example shows how to obtain the
                    launch configuration for a scaling group, which
                    includes the details of how to create a server,
                    from what image, which load balancers to join it
                    to, what networks to add it to, and other
                    metadata. This data is returned in the body of the
                    response in JSON format. </para>
                <screen> GET /{tenantId}/groups/{groupId}/launch</screen>
                <programlisting language="json">
<xi:include href="./samples/resGetLaunchConfig.json" parse="text"/>
</programlisting>
            </example>
            <example>
                <title>Edit the Launch Configuration for your Scaling Group</title>
                <para>The following example shows how to edit the
                    launch configuration for a scaling group,
                    inlucding how to create a server, from what image,
                    which load balancers to join it to, and what
                    networks to add it to, and other metadata. If the
                    PUT request is successful, no response body will
                    be returned. </para>
                <screen> PUT /{tenantId}/groups/{groupId}/launch </screen>
                <programlisting language="json">
</programlisting>
            </example>
            <example>
                <title>Pause Execution of all Policies for a Scaling Group</title>
                <para>The following example shows how to pause execution of all policies for a specific scaling group. </para>
                <screen> POST /{tenantId}/groups/{groupId}/pause</screen>
           
            </example>
            <example>
                <title>Resume Execution of all Policies for a Scaling Group</title>
                <para>The following example shows how to resume execution of all policies for a specific scaling group. </para>
                <screen> POST /{tenantId}/groups/{groupId}/resume</screen>
                
            </example>
  
        </section>
        <section xml:id="Create_Policy">
            <title>Step 5: Create Scaling Policies</title>
            <para>You can use the Autoscale API to create and manage
                the scaling policies for your scaling group. Create a
                scaling policy by submitting a POST request that
                contains the tenantID that you obtained during the
                    <link linkend="Authenticate">Authentication</link>
                step and the groupID that you obtained during the
                    <link linkend="Create_Group">Create and Manage a
                    Scaling Group</link> step. </para>
            <para> You can specify multiple policies to manage your
                    <link linkend="Create_Group">scaling group</link>. </para>
            <para>
                <note>
                    <para> Executing a scaling policy always returns a
                            <code>202 Accepted</code> status. This
                        status indicates that the scaling policy was
                        executed but does not indicate whether the
                        execution successfully caused the scaling
                        group to scale. If some element of the
                        configuration is invalid, scaling can fail
                        even if the scaling policy is executed. </para>
                </note>
            </para>
            <example>
                <title>Creating a Scaling Policy</title>
                <para>The following example demonstrates how to create
                    a scaling policy that scales the group up by one
                    server with a cooldown phase of 150 seconds and a
                    scaling policy that scales the group down y 5.5
                    percent with a cooldown phase of 6 seconds. If the
                    request is successful, an array of scaling
                    policies is provided in the request body in JSON
                    format. </para>
                <screen>
POST https://autoscale.api.rackspacecloud.com/v1.0/{tenantID}/groups/{groupID}/policies/
                </screen>
                <programlisting language="json">
<xi:include href="./samples/resCreatePolicies.json" parse="text"/>
</programlisting>
            </example>
            <example>
                <title>Obtaining a List of Scaling Policies</title>
                <para>The following example demonstrates how to obtain a list of scaling policies in the group. Each policy describes an id,
                    name, type, adjustment, cooldown, and links. </para>
                <screen>
GET /{tenantId}/groups/{groupId}/policies
                </screen>
                <programlisting language="json">
<xi:include href="./samples/resGetPolicies.json" parse="text"/>
</programlisting>
            </example>
            <example>
                <title>Getting an Individual Scaling Policy</title>
                <para>The following example demonstrates how to get a scaling policy which describes an id, name, type, adjustment, and
                    cooldown, and links. </para>
                <screen>
GET /{tenantId}/groups/{groupId}/policies/{policyId}
                </screen>
                <programlisting language="json">
<xi:include href="./samples/resGetPolicy.json" parse="text"/>
</programlisting>
            </example>
            <example>
                <title>Updating a Scaling Policy</title>
                <para>The following example demonstrates how to update
                    a scaling policy by submitting a PUT request. You
                    need to provide the policyID, a name, a change
                    value, and a value for the cooldown. In the
                    following example, the configuration is scaled up
                    by 2 servers with a cooldown phase of 150 seconds.
                    If the PUT request is successful, no response body
                    will be returned. </para>
                <screen>
PUT /{tenantId}/groups/{groupId}/policies/{policyId}
                </screen>
                <programlisting language="json">
</programlisting>
            </example>
            <example>
                <title>Deleting a Scaling Policy</title>
                <para>The following example shows how to delete a
                    scaling policy. If the DELETE request is
                    successful, no response body will be returned. </para>
                <screen>
DELETE /{tenantId}/groups/{groupId}/policies/{policyId}
                </screen>
           
            </example>
        </section>
        <section xml:id="Create_Webhooks">
            <title>Step 6: Create and Manage Webhooks</title>
            <para> After creating your policy, you need to specify a
                webhook to you tie your <link linkend="Create_Policy"
                    >scaling policy</link> to events. Webhooks are
                URLs that can activate the policy without
                authentication. When a webhook is set, a configured
                event causes an HTTP POST callback request to be sent
                to a configured URI. </para>
            <example>
                <title>Creating a Scaling Webhook: Request</title>
                <para>The following example shows how to create two
                    webhooks for a scaling policy.</para>
                <screen>
POST https://autoscale.api.rackspacecloud.com/v1.0/{tenantID}/groups/{groupID}/policies/{policyID}/webhooks
                </screen>
                <programlisting language="json">
<xi:include href="./samples/reqPutWebhook.json" parse="text"/>
</programlisting>
            </example>
            <example>
                <title>Creating a Scaling Webhook: Response</title>
                <para>The following example shows the response that is received for a request to create a webhook for a scaling policy.</para>
                <programlisting language="json">
<xi:include href="./samples/resCreateWebhook.json" parse="text"/>
</programlisting>
            </example>
            <example>
                <title>Get a List of all Scaling Webhooks and their Ids</title>
                <para>The following example shows how to obtain a list
                    of all scaling webhooks and their corresponding
                    ids.</para>
                <screen>
GET /{tenantId}/groups/{groupId}/policies/{policyId}/webhooks
                </screen>
                <programlisting language="json">
<xi:include href="./samples/resGetWebhooks.json" parse="text"/>
</programlisting>
            </example>
            <example>
                <title>Update a Scaling Webhook</title>
                <para>The following example shows how to modify a
                    scaling webhook. If the PUT request is successful,
                    no response body will be returned. </para>
                <screen>
PUT /{tenantId}/groups/{groupId}/policies/{policyId}/webhooks/{webhookId}
                </screen>
                <programlisting language="json">
<xi:include href="./samples/reqPutWebhook.json" parse="text"/>
</programlisting>
            </example>
            <example>
                <title>Get Information about a Specific Webhook</title>
                <para>The following example shows how to obtain
                    details about a specific webhook.</para>
                <screen>
GET /{tenantId}/groups/{groupId}/policies/{policyId}/webhooks/{webhookId}
                </screen>
                <programlisting language="json">
<xi:include href="./samples/resGetWebhook.json" parse="text"/>
</programlisting>
            </example>
            <example>
                <title>Delete a Scaling Webhook</title>
                <para>To delete a scaling policy webhook, submit a
                    DELETE request with the tenandID, groupID,
                    policyID, and the webhookID. If the DELETE request
                    is successful, no response body will be returned. </para>
                <screen>
DELETE /{tenantId}/groups/{groupId}/policies/{policyId}/webhooks/{webhookId}
                </screen>
  
            </example>
        </section>
        <section xml:id="Execute_Policy">
            <title>Step 7: Execute a Scaling Policy</title>
            <para> After you define a <link linkend="Create_Policy"
                    >policy</link>, you can activate that policy by
                issuing a POST request against its URL. </para>
            <example>
                <title>Activating a Scaling Policy</title>
                <screen>
 POST /{tenantId}/groups/{groupId}/policies/{policyId}/execute 
                </screen>
            </example>
            <para> The POST request causes the <link
                    linkend="Create_Policy">scaling policy</link> to
                execute, which causes the <link linkend="Create_Group"
                    >scaling group</link> to transform if it is able
                to do so. </para>
            <para> Execution of a scaling policy always returns a
                    <code>202 Accepted</code> status. This status
                indicates that the scaling policy was executed but
                does not indicate whether the execution successfully
                caused the scaling group to scale. If some element of
                the configuration is invalid, scaling can fail even if
                the scaling policy is executed. </para>
        </section>
        <section xml:id="Delete_Group">
            <title>Step 8: Deactivate and Delete a Scaling
                Group</title>
            <para> You can stop a <link linkend="Create_Group">scaling
                    group</link> from scaling by configuring both its
                minimum and maximum sizes to <code>0</code>.  </para>
            <para> Setting <code>maxEntities</code> to <code>0</code>
                prevents the scaling group from expanding. </para>
            <example>
                <title>Deactivating a Scaling Group</title>
                <screen>
PUT /{tenantId}/groups/{groupId}/config
                </screen>
                <programlisting language="json">
<xi:include href="./samples/groupConfiguration-size0.json" parse="text"/>
</programlisting>
            </example>
            <note>
                <para>&PROD; can create servers, but you must manually
                    remove those servers when you no longer want them
                    to be active. </para>
            </note>
            <para> You cannot delete a scaling group until all the
                servers within the group are removed. </para>
            <para> When a group contains no servers, you can eliminate
                the group by sending a &DELETE; request to its group
                ID. </para>
            <screen>
DELETE /{tenantId}/groups/{groupId}
            </screen>
        </section>
    </chapter>
    <chapter xml:id="F_A_Q">
        <title>Frequently Asked Questions</title>
        <para>Q: How much does the Rackspace Autoscale service cost? </para>
        <para>A: Autoscale is a free service for Cloud Monitoring
            customers.</para>
        <para>Q: How do I know that I'm being billed for Autoscale
            events? </para>
        <para>A: Autoscale will feature an advanced Audit Log that
            tracks when Rackspace takes actions on a user's behalf. </para>
        <para>Q: Can I use Autoscale across data centers? </para>
        <para>A: No, you will need to create separate scaling groups
            for different data centers. The policies for these scaling
            groups can be triggered across data centers. </para>
        <para>Q: How does Autoscale moderate conflicting events? </para>
        <para>A: Cooldown timers are built into the Scaling Group and
            the individual scaling policies, so that the user can
            prevent too many servers from being created or deleted too
            quickly.</para>
        <para>Q: Can I suspend servers and restore them quickly to the
            same IP address? </para>
        <para>A: Autoscale will not suspend and restore servers to the
            same IP address. Servers will be restored to a different IP
            address.</para>
        <para>Q: Can I scale up servers in a particular order? (i.e.
            spinning up a DB server before a web server) </para>
        <para>A: Autoscale will not handle scaling up servers,
            databases, load balancers, etc... in a particular order.
            This will be handled by Checkmate and Workflow.</para>
        <para>Q: Will Autoscale integrate with image services or other
            automation services, such as Chef or Puppet?</para>
        <para>A: Autoscale is service-agnostic and API based, so it
            will work well with these services but will not explicitly
            integrate with them.</para>
        <para>Q: When a server is automatically created it is attached
            to a load balancer. Is it possible to bring up a server(s)
            that is not attached to a load balancer? </para>
        <para>A: Yes, you do not require a load balancer as part of
            the launch configuration, but you will have to configure
            how your servers get requests. </para>
        <para>Q: Multiple scaling policies can be associated to the
            same scaling group. How is the "correct" policy selected
            when servers are generated? </para>
        <para>A: The "handle" for each policy is defined by a
            construct called "webhook" which is a URL endpoint you
            need to call to invoke the policy execution.</para>
        <para>Q: What is the minimum amount of time you can set a cool
            down for? </para>
        <para>A: 5 minutes. </para>
        <para>Q: What is the maximum limit you can set a cool down
            for? </para>
        <para>A: There is no maximum cool down limit. </para>
        <para>Q: What is a "group"? </para>
        <para>A: It is a construct that contains the configuration for
            spinning up of individual servers and has one or more
            associated policies which describe what actions to take
            when the policy is activated.</para>
        <para>Q: Do the servers that I'm going to automatically scale
            up have to be associated with a group? If so, why? </para>
        <para>A: Yes. A scaling policy is associated with a specific
            group and we want to "manage" all the scaled up servers
            for health and monitoring in aggregate so they need to be
            a part of the group. </para>
        <para>Q: The number of servers that can be scaled up with a
            group is limited to 25. How can I auto-scale beyond 25
            servers? </para>
        <para>A: That limitation is for a load balancer. If you need
            to auto-scale beyond 25 servers, add more than one
            autoscaling group, each associated with a load balancer
            and if needed create a pyramid of load balancers. </para>
        <para>Q: Can I create an autoscale group with no servers in
            it? </para>
        <para>A: Right now, you need at least one server in the
            Autoscale group. This is a requirement of the load
            balancer. </para>
        <para>Q: Are monitoring rules for the entire cluster or can
            you specify specific servers in the cluster? </para>
        <para>A: The checks and alarms will be written and specified
            within the launch configuration and then submitted to the
            newly created entities. There are no specific rules for
            specific servers. </para>
        <para>Q: Will we drain connections on a node behind a load
            balancer as a service (LBaaS) before removing it from a
            pool? </para>
        <para>A: We remove the server from the load balancer before we
            send the delete command. At present, we do not drain
            connections. But we are working on this. </para>
        <para>Q: Will we use the default threshold set by monitoring
            as a service (MaaS) for each check to trigger a scale up? </para>
        <para>A: This threshold will be defined with the alerting
            language in MaaS.</para>
        <para>Q: Will we be recording the history of a scale for a
            customer? </para>
        <para>A: There will be an audit log that shows scaling
            history, triggers, and user changes. </para>
        <para>Q: Will there be an easy path for customers to come from
            other autoscaling products such as Rightscale? </para>
        <para>A: We won't be able to migrate a users configurations
            from other providers. </para>
    </chapter>
</book><|MERGE_RESOLUTION|>--- conflicted
+++ resolved
@@ -157,7 +157,6 @@
                 complete the following tasks:</para>
             <itemizedlist>
                 <listitem>
-<<<<<<< HEAD
                     <para>
                         Configure alarms by using Cloud Monitoring.
                         For more information, see the <link
@@ -184,28 +183,6 @@
                         >Rackspace Cloud Load Balancers Developers
                         Guide</link>.
                     </para>
-=======
-                    <para>Configure alarms by using Cloud Monitoring.
-                        For more information, see the 
-                        <link xlink:href="http://docs.rackspace.com/cm/api/v1.0/cm-getting-started/content/index.html">
-                            Rackspace Cloud Monitoring Getting
-                            Started Guide</link>.
-                        </para>
-                </listitem>
-                <listitem>
-                    <para xlink:href="http://docs.rackspace.com/servers/api/v2/cs-devguide/content/index.html">
-                        Create servers by using Cloud Servers. For
-                        more information, see the <link xlink:href="http://docs.rackspace.com/loadbalancers/api/v1.0/clb-devguide/content/index.html">Next
-                            Generation Cloud Servers™ Developer
-                            Guide</link>.</para>
-                </listitem>
-                <listitem>
-                    <para>Create load balancers by using Cloud Load
-                        Balancers. For more information see the <link
-                            xlink:href="http://docs.rackspace.com/loadbalancers/api/v1.0/clb-devguide/content/index.html"
-                            >Rackspace Cloud Load Balancers Developers
-                            Guide</link>.</para>
->>>>>>> b920a145
                 </listitem>
             </itemizedlist>
             <para>You
