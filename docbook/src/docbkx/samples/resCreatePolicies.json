<<<<<<< HEAD
<<<<<<< HEAD
{
    "policies": [
        {
            "id": {policyId1},
            "links": [
                {
                    "href": "{urlRoot}/v1.0/010101/groups/{groupId}/policy/{policyId1}"
                    "rel": "self"
                }
            ],
            "name": "scale up by one server",
            "change": 1,
            "cooldown": 150,
            "type": "webhook"
        },
        {
            "id": {policyId2},
            "links": [
                {
                    "href": "{urlRoot}/v1.0/010101/groups/{groupId}/policy/{policyId2}"
                    "rel": "self"
                }
            ],
            "name": "scale down by 5.5 percent",
            "changePercent": -5.5,
            "cooldown": 6,
            "type": "webhook"
        }
    ]
}
=======
 [{"cooldown": 600, "type": "webhook", "name": "scaling_policy_test982504", "change": 1}]
>>>>>>> f70cd5d786dd35f32af0d90c3695fabde599d7c3
=======
[
  {
    "cooldown": 600,
    "type": "webhook",
    "name": "scaling_policy_test982504",
    "change": 1
  }
]
>>>>>>> bfb77cf1
<|MERGE_RESOLUTION|>--- conflicted
+++ resolved
@@ -1,39 +1,3 @@
-<<<<<<< HEAD
-<<<<<<< HEAD
-{
-    "policies": [
-        {
-            "id": {policyId1},
-            "links": [
-                {
-                    "href": "{urlRoot}/v1.0/010101/groups/{groupId}/policy/{policyId1}"
-                    "rel": "self"
-                }
-            ],
-            "name": "scale up by one server",
-            "change": 1,
-            "cooldown": 150,
-            "type": "webhook"
-        },
-        {
-            "id": {policyId2},
-            "links": [
-                {
-                    "href": "{urlRoot}/v1.0/010101/groups/{groupId}/policy/{policyId2}"
-                    "rel": "self"
-                }
-            ],
-            "name": "scale down by 5.5 percent",
-            "changePercent": -5.5,
-            "cooldown": 6,
-            "type": "webhook"
-        }
-    ]
-}
-=======
- [{"cooldown": 600, "type": "webhook", "name": "scaling_policy_test982504", "change": 1}]
->>>>>>> f70cd5d786dd35f32af0d90c3695fabde599d7c3
-=======
 [
   {
     "cooldown": 600,
@@ -41,5 +5,4 @@
     "name": "scaling_policy_test982504",
     "change": 1
   }
-]
->>>>>>> bfb77cf1
+]