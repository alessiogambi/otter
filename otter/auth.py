--- conflicted
+++ resolved
@@ -40,13 +40,9 @@
 from itertools import groupby
 from functools import partial
 
-<<<<<<< HEAD
-from twisted.internet.defer import succeed
-=======
 from characteristic import attributes
 
 from twisted.internet.defer import succeed, Deferred
->>>>>>> e84baf3c
 
 from zope.interface import Interface, implementer
 
