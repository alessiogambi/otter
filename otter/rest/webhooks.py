--- conflicted
+++ resolved
@@ -299,7 +299,6 @@
     """
     REST endpoint for executing a webhook.
     """
-<<<<<<< HEAD
     app = Klein()
 
     def __init__(self, store, capability_version, capability_hash):
@@ -318,8 +317,7 @@
         This returns a 202 in all cases except internal server error,
         and does not wait for execution to finish.
         """
-        cap_log = log.bind(capability_hash=self.capability_hash,
-                           capability_version=self.capability_version)
+        logl = [log]
 
         d = self.store.webhook_info_by_hash(log, self.capability_hash)
 
@@ -328,41 +326,17 @@
                          CannotExecutePolicyError,
                          NoSuchPolicyError,
                          NoSuchScalingGroupError)
-            cap_log.msg("Non-fatal error during webhook execution: {exc!r}",
+            logl[0].msg("Non-fatal error during webhook execution: {exc!r}",
                         exc=failure.value)
 
         def execute_policy((tenant_id, group_id, policy_id)):
-            group = self.store.get_scaling_group(log, tenant_id, group_id)
+            bound_log = log.bind(tenant_id=tenant_id, scaling_group_id=group_id, policy_id=policy_id)
+            logl[0] = bound_log
+            group = self.store.get_scaling_group(bound_log, tenant_id, group_id)
             return group.modify_state(partial(controller.maybe_execute_scaling_policy,
-                                              cap_log, transaction_id(request),
+                                              bound_log, transaction_id(request),
                                               policy_id=policy_id))
 
         d.addCallback(execute_policy)
         d.addErrback(log_informational_webhook_failure)
-        d.addErrback(lambda f: cap_log.err(f, "Unhandled exception executing webhook."))
-=======
-    store = get_store()
-    logl = [log]
-
-    d = store.webhook_info_by_hash(log, capability_hash)
-
-    def log_informational_webhook_failure(failure):
-        failure.trap(UnrecognizedCapabilityError,
-                     CannotExecutePolicyError,
-                     NoSuchPolicyError,
-                     NoSuchScalingGroupError)
-        logl[0].msg("Non-fatal error during webhook execution: {exc!r}",
-                    exc=failure.value)
-
-    def execute_policy((tenant_id, group_id, policy_id)):
-        bound_log = log.bind(tenant_id=tenant_id, scaling_group_id=group_id, policy_id=policy_id)
-        logl[0] = bound_log
-        group = store.get_scaling_group(bound_log, tenant_id, group_id)
-        return group.modify_state(partial(controller.maybe_execute_scaling_policy,
-                                          bound_log, transaction_id(request),
-                                          policy_id=policy_id))
-
-    d.addCallback(execute_policy)
-    d.addErrback(log_informational_webhook_failure)
-    d.addErrback(lambda f: logl[0].err(f, "Unhandled exception executing webhook."))
->>>>>>> 255ba6a0
+        d.addErrback(lambda f: logl[0].err(f, "Unhandled exception executing webhook."))