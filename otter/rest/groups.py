--- conflicted
+++ resolved
@@ -10,11 +10,6 @@
 
 from otter.json_schema.rest_schemas import create_group_request
 from otter.json_schema.group_schemas import MAX_ENTITIES
-<<<<<<< HEAD
-
-from otter.rest.application import app, get_autoscale_links, get_store, transaction_id
-=======
->>>>>>> cc11c2e9
 from otter.rest.decorators import (validate_body, fails_with, succeeds_with,
                                    log_arguments)
 from otter.rest.errors import exception_codes
@@ -296,73 +291,20 @@
             }
         }
 
-<<<<<<< HEAD
-    """
-    data['groupConfiguration'].setdefault('maxEntities', MAX_ENTITIES)
-    data['groupConfiguration'].setdefault('metadata', {})
-
-    if data['groupConfiguration']['minEntities'] > data['groupConfiguration']['maxEntities']:
-        raise InvalidMinEntities("minEntities must be less than or equal to maxEntities")
-
-    # REVIEW: Should this call supervisor directly or through controller?
-    deferred = get_supervisor().validate_launch_config(log, tenant_id, data['launchConfiguration'])
-
-    deferred.addCallback(
-        lambda _: get_store().create_scaling_group(log, tenant_id,
-                                                   data['groupConfiguration'],
-                                                   data['launchConfiguration'],
-                                                   data.get('scalingPolicies', None)))
-
-    def _do_obey_config_change(result):
-        group_id = result['id']
-        config = result['groupConfiguration']
-        group = get_store().get_scaling_group(log, tenant_id, group_id)
-        d = group.modify_state(partial(controller.obey_config_change, log,
-                                       transaction_id(request), config))
-        return d.addCallback(lambda _: result)
-
-    deferred.addCallback(_do_obey_config_change)
-
-    def _add_to_bobby(result, client):
-        d = client.create_group(tenant_id, result["id"])
-        return d.addCallback(lambda _: result)
-
-    bobby = get_bobby()
-    if bobby is not None:
-        deferred.addCallback(_add_to_bobby, bobby)
-
-    def _format_output(result):
-        uuid = result['id']
-        request.setHeader(
-            "Location", get_autoscale_links(tenant_id, uuid, format=None))
-        result["links"] = get_autoscale_links(tenant_id, uuid)
-        result["scalingPolicies"] = policy_dict_to_list(
-            result["scalingPolicies"], tenant_id, uuid)
-        return {"group": result}
-
-    deferred.addCallback(_format_output)
-    deferred.addCallback(json.dumps)
-    return deferred
-
-
-@app.route('/<string:tenant_id>/groups/<string:scaling_group_id>/', methods=['GET'])
-@with_transaction_id()
-@fails_with(exception_codes)
-@succeeds_with(200)
-def view_manifest_config_for_scaling_group(request, log, tenant_id, scaling_group_id):
-    """
-    View manifested view of the scaling group configuration, including the
-    launch configuration, and the scaling policies.  This data is returned in
-    the body of the response in JSON format.
-
-    Example response::
-=======
         """
         data['groupConfiguration'].setdefault('maxEntities', MAX_ENTITIES)
         data['groupConfiguration'].setdefault('metadata', {})
 
         if data['groupConfiguration']['minEntities'] > data['groupConfiguration']['maxEntities']:
             raise InvalidMinEntities("minEntities must be less than or equal to maxEntities")
+
+        deferred = get_supervisor().validate_launch_config(log, tenant_id, data['launchConfiguration'])
+
+        deferred.addCallback(
+            lambda _: get_store().create_scaling_group(log, tenant_id,
+                                                       data['groupConfiguration'],
+                                                       data['launchConfiguration'],
+                                                       data.get('scalingPolicies', None)))
 
         deferred = self.store.create_scaling_group(
             self.log, self.tenant_id, data['groupConfiguration'], data['launchConfiguration'],
@@ -410,7 +352,6 @@
         the body of the response in JSON format.
 
         Example response::
->>>>>>> cc11c2e9
 
         {
             "group": {
