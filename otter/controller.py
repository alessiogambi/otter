"""
The Otter Controller:  Because otherwise your otters will make a mess of your
house.  Don't believe me?  There are videos on pet otters on youtube!

The Otter Controller manages a set of non-user visible state information for
each group, holds a lock on that state information, receives events from the
model object (group config change, scaling policy execution), and receives
events from the supervisor (job completed)

TODO:
 * Lock yak shaving
 * Eviction policy

Storage model for state information:
 * active list
    * Instance URI
    * Created time
 * pending list
    * Job ID
 * last touched information for group
 * last touched information for polciy

"""
from datetime import datetime
from decimal import Decimal, ROUND_UP
from functools import partial
<<<<<<< HEAD
import iso8601
=======
>>>>>>> 0a0ddb67

from twisted.internet import defer

from otter import supervisor
from otter.json_schema.group_schemas import MAX_ENTITIES
from otter.util.deferredutils import unwrap_first_error
from otter.util.timestamp import from_timestamp
from otter.auth import authenticate_tenant


class CannotExecutePolicyError(Exception):
    """
    Exception to be raised when the policy cannot be executed
    """
    def __init__(self, tenant_id, group_id, policy_id, why):
        super(CannotExecutePolicyError, self).__init__(
            "Cannot execute scaling policy {p} for group {g} for tenant {t}: {w}"
            .format(t=tenant_id, g=group_id, p=policy_id, w=why))


def pause_scaling_group(log, transaction_id, scaling_group):
    """
    Pauses the scaling group, causing all scaling policy executions to be
    rejected until unpaused.  This is an idempotent change, if it's already
    paused, this does not raise an error.

    :raises: :class:`NoSuchScalingGroup` if the scaling group does not exist.

    :return: None
    """
    return None


def resume_scaling_group(log, transaction_id, scaling_group):
    """
    Resumes the scaling group, causing all scaling policy executions to be
    evaluated as normal again.  This is an idempotent change, if it's already
    paused, this does not raise an error.

    :raises: :class:`NoSuchScalingGroup` if the scaling group does not exist.

    :return: None
    """
    return None


def obey_config_change(log, transaction_id, config, scaling_group, state):
    """
    Given the config change, do servers need to be started or deleted?

    Ignore all cooldowns.

    :param log: A twiggy bound log for logging
    :param str transaction_id: the transaction id
    :param dict config: the scaling group config
    :param scaling_group: an IScalingGroup provider
    :param state: a :class:`otter.models.interface.GroupState` representing the
        state

    :return: a ``Deferred`` that fires with the updated (or not)
        :class:`otter.models.interface.GroupState` if successful
    """
    bound_log = log.bind(scaling_group=scaling_group.uuid)

    # XXX:  this is a hack to create an internal zero-change policy so
    # calculate delta will work
    delta = calculate_delta(bound_log, state, config, {'change': 0})
    if delta != 0:
        deferred = scaling_group.view_launch_config()
        deferred.addCallback(partial(execute_launch_config, log, transaction_id,
                                     state, scaling_group=scaling_group,
                                     delta=delta))
        deferred.addCallback(lambda _: state)
        return deferred

    return defer.succeed(state)


def maybe_execute_scaling_policy(
        log,
        transaction_id,
        scaling_group,
        state,
        policy_id):
    """
    Checks whether and how much a scaling policy can be executed.

    :param log: A twiggy bound log for logging
    :param str transaction_id: the transaction id
    :param scaling_group: an IScalingGroup provider
    :param state: a :class:`otter.models.interface.GroupState` representing the
        state
    :param policy_id: the policy id to execute

    :return: a ``Deferred`` that fires with the updated
        :class:`otter.models.interface.GroupState` if successful

    :raises: :class:`NoSuchScalingGroupError` if this scaling group does not exist
    :raises: :class:`NoSuchPolicyError` if the policy id does not exist
    :raises: :class:`CannotExecutePolicyException` if the policy cannot be executed

    :raises: Some exception about why you don't want to execute the policy. This
        Exception should also have an audit log id
    """
    bound_log = log.bind(scaling_group=scaling_group.uuid, policy_id=policy_id)
    bound_log.msg("beginning to execute scaling policy")

    # make sure that the policy (and the group) exists before doing anything else
    deferred = scaling_group.get_policy(policy_id)

    def _do_get_configs(policy):
        deferred = defer.gatherResults([
            scaling_group.view_config(),
            scaling_group.view_launch_config()
        ])
        return deferred.addCallback(lambda results: results + [policy])

    deferred.addCallbacks(_do_get_configs, unwrap_first_error)

    def _do_maybe_execute(config_launch_policy):
        """
        state_config_policy should be returned by ``check_cooldowns``
        """
        config, launch, policy = config_launch_policy
        error_msg = "Cooldowns not met."

        def mark_executed(_):
            state.mark_executed(policy_id)
            return state  # propagate the fully updated state back

        if check_cooldowns(bound_log, state, config, policy, policy_id):
            delta = calculate_delta(bound_log, state, config, policy)
            execute_bound_log = bound_log.bind(server_delta=delta)
            if delta != 0:
                execute_bound_log.msg("cooldowns checked, executing launch configs")
                d = execute_launch_config(execute_bound_log, transaction_id, state,
                                          launch, scaling_group, delta)
                return d.addCallback(mark_executed)

            execute_bound_log.msg("cooldowns checked, no change in servers")
            error_msg = "Policy execution would violate min/max constraints."

        raise CannotExecutePolicyError(scaling_group.tenant_id,
                                       scaling_group.uuid, policy_id,
                                       error_msg)

    return deferred.addCallback(_do_maybe_execute)


def check_cooldowns(log, state, config, policy, policy_id):
    """
    Check the global cooldowns (when was the last time any policy was executed?)
    and the policy specific cooldown (when was the last time THIS policy was
    executed?)

    :param log: A twiggy bound log for logging
    :param dict state: the state dictionary
    :param dict config: the config dictionary
    :param dict policy: the policy dictionary
    :param str policy_id: the policy id that matches ``policy``

    :return: C{int}
    """
    this_now = datetime.now(iso8601.iso8601.UTC)

    timestamp_and_cooldowns = [
        (state.policy_touched.get(policy_id), policy['cooldown'], 'policy'),
        (state.group_touched, config['cooldown'], 'group'),
    ]

    for last_time, cooldown, cooldown_type in timestamp_and_cooldowns:
        if last_time is not None:
            delta = this_now - from_timestamp(last_time)
            if delta.total_seconds() < cooldown:
                log.bind(time_since_last_touched=delta.total_seconds(),
                         cooldown_type=cooldown_type,
                         cooldown_seconds=cooldown).msg("cooldown not reached")
                return False

    return True


def calculate_delta(log, state, config, policy):
    """
    Calculate the desired change in the number of servers, keeping in mind the
    minimum and maximum constraints.

    :param log: A twiggy bound log for logging
    :param dict state: the state dictionary
    :param dict config: the config dictionary
    :param dict policy: the policy dictionary

    :return: C{int} representing the desired change - can be 0
    """
    def constrain(desired):
        max_entities = config['maxEntities']
        if max_entities is None:
            max_entities = MAX_ENTITIES
        log.bind(desired_change=desired, max_entities=max_entities,
                 min_entities=config['minEntities'], active=len(state.active),
                 pending=len(state.pending)).msg("calculating delta")
        return max(min(desired, max_entities), config['minEntities'])

    current = len(state.active) + len(state.pending)
    if "change" in policy:
        desired = current + policy['change']
    elif "changePercent" in policy:
        percentage = policy["changePercent"]
        change = int((current * (Decimal(percentage) / 100)).to_integral_value(ROUND_UP))
        desired = current + change
    elif "desiredCapacity" in policy:
        desired = policy["desiredCapacity"]
    else:
        raise NotImplementedError()

    return constrain(desired) - current


def find_pending_jobs_to_cancel(log, state, delta):
    """
    Identify some jobs to cancel (usually for a scale down event)
    """
    return []


def find_server_to_evict(log, state, delta):
    """
    Find the server most appropriate to evict from the scaling group
    """
    return []


def execute_launch_config(log, transaction_id, state, launch, scaling_group, delta):
    """
    Execute a launch config some number of times.

    :return: Deferred
    """

    def _handle_completion(completion_deferred, job_id):
        """
        Marks a job as completed by removing it from pending.
        If successful, adds the server info to the active servers.
        If unsuccessful, TBD.
        """
        job_log = log.bind(job_id=job_id)

        # next_round_state is a new state blob passed to these functions by
        # modify_state.  By the time these are called, state may have changed.

        def _on_success(group, next_round_state, result):
            next_round_state.remove_job(job_id)
            next_round_state.add_active(result['id'], result)
            job_log.bind(server_id=result['id']).msg(
                "Job completed, resulting in an active server.")
            return next_round_state

        def _on_failure(group, next_round_state, f):
            next_round_state.remove_job(job_id)
            return f

        completion_deferred.addCallbacks(
            partial(scaling_group.modify_state, _on_success),
            partial(scaling_group.modify_state, _on_failure))

        completion_deferred.addErrback(job_log.err)

    def _update_state(pending_results):
        """
        :param pending_results: ``list`` of tuples of
        ``(job_id, {'created': <job creation time>, 'jobType': [create/delete]})``
        """
        log.msg('updating state')

        for job_id, completion_deferred in pending_results:
            state.add_job(job_id)
            _handle_completion(completion_deferred, job_id)

    if delta > 0:
        log.msg("Launching some servers.")
        deferreds = [
            supervisor.execute_config(log, transaction_id,
                                      authenticate_tenant,
                                      scaling_group, launch)
            for i in range(delta)
        ]
    else:
        raise NotImplementedError()

    pendings_deferred = defer.gatherResults(deferreds, consumeErrors=True)
    pendings_deferred.addCallback(_update_state)
    pendings_deferred.addErrback(unwrap_first_error)
    return pendings_deferred<|MERGE_RESOLUTION|>--- conflicted
+++ resolved
@@ -24,10 +24,7 @@
 from datetime import datetime
 from decimal import Decimal, ROUND_UP
 from functools import partial
-<<<<<<< HEAD
 import iso8601
-=======
->>>>>>> 0a0ddb67
 
 from twisted.internet import defer
 
