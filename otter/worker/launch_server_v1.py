"""
Initial implementation of a version one launch_server_v1 config.

Ultimately this launch config will be responsible for:
0) Generating server name and injecting our AS metadata (TODO)
1) Starting a server
2) Executing a user defined deployment script (TODO)
3) Adding the server to a load balancer.
4) Configuring MaaS? (TODO)

The shape of this is nowhere near solidified, probably most of these
functions are actually private and many of the utilities will get
moved out of here.

Also no attempt is currently being made to define the public API for
initiating a launch_server job.
"""

import json
import itertools
from copy import deepcopy

from twisted.internet.defer import gatherResults, maybeDeferred

import treq

from otter.util.config import config_value
from otter.util.http import (append_segments, headers, check_success,
                             wrap_request_error)
from otter.util.hashkey import generate_server_name
from otter.util.deferredutils import retry_and_timeout
from otter.util.retry import (repeating_interval, transient_errors_except,
                              TransientRetryError)


class UnexpectedServerStatus(Exception):
    """
    An exception to be raised when a server is found in an unexpected state.
    """
    def __init__(self, server_id, status, expected_status):
        super(UnexpectedServerStatus, self).__init__(
            'Expected {server_id} to have {expected_status}, '
            'has {status}'.format(server_id=server_id,
                                  status=status,
                                  expected_status=expected_status)
        )
        self.server_id = server_id
        self.status = status
        self.expected_status = expected_status


def server_details(server_endpoint, auth_token, server_id):
    """
    Fetch the details of a server as specified by id.

    :param str server_endpoint: A str base URI probably from the service
        catalog.

    :param str auth_token: The auth token.
    :param str server_id: The opaque ID of a server.

    :return: A dict of the server details.
    """
    path = append_segments(server_endpoint, 'servers', server_id)
    d = treq.get(path, headers=headers(auth_token))
    d.addCallback(check_success, [200, 203])
    d.addErrback(wrap_request_error, path, 'server_details')
    return d.addCallback(treq.json_content)


def wait_for_active(log,
                    server_endpoint,
                    auth_token,
                    server_id,
                    interval=5,
                    timeout=3600,
                    clock=None):
    """
    Wait until the server specified by server_id's status is 'ACTIVE'

    :param log: A bound logger.
    :param str server_endpoint: Server endpoint URI.
    :param str auth_token: Keystone Auth token.
    :param str server_id: Opaque nova server id.
    :param int interval: Polling interval in seconds.  Default: 5.
    :param int timeout: timeout to poll for the server status in seconds.
        Default 3600 (1 hour)

    :return: Deferred that fires when the expected status has been seen.
    """
    log.msg("Checking instance status every {interval} seconds",
            interval=interval)

    if clock is None:  # pragma: no cover
        from twisted.internet import reactor
        clock = reactor

    start_time = clock.seconds()

    def poll():
        def check_status(server):
            status = server['server']['status']

            if status == 'ACTIVE':
                time_building = clock.seconds() - start_time
                log.msg(("Server changed from 'BUILD' to 'ACTIVE' within "
                         "{time_building} seconds"),
                        time_building=time_building)
                return server

            elif status != 'BUILD':
                raise UnexpectedServerStatus(
                    server_id,
                    status,
                    'ACTIVE')

            else:
                raise TransientRetryError()  # just poll again

        sd = server_details(server_endpoint, auth_token, server_id)
        sd.addCallback(check_status)
        return sd

    timeout_description = ("Waiting for server <{0}> to change from BUILD "
                           "state to ACTIVE state").format(server_id)

    return retry_and_timeout(
        poll, timeout,
        can_retry=transient_errors_except(UnexpectedServerStatus),
        next_interval=repeating_interval(interval),
        clock=clock,
        deferred_description=timeout_description)


def create_server(server_endpoint, auth_token, server_config):
    """
    Create a new server.

    :param str server_endpoint: Server endpoint URI.
    :param str auth_token: Keystone Auth Token.
    :param dict server_config: Nova server config.

    :return: Deferred that fires with the CreateServer response as a dict.
    """
    path = append_segments(server_endpoint, 'servers')
    d = treq.post(path, headers=headers(auth_token),
                  data=json.dumps({'server': server_config}))
    d.addCallback(check_success, [202])
    d.addErrback(wrap_request_error, path, 'server_create')
    return d.addCallback(treq.json_content)


def add_to_load_balancer(endpoint, auth_token, lb_config, ip_address, undo):
    """
    Add an IP addressed to a load balancer based on the lb_config.

    TODO: Handle load balancer node metadata.

    :param str endpoint: Load balancer endpoint URI.
    :param str auth_token: Keystone Auth Token.
    :param str lb_config: An lb_config dictionary.
    :param str ip_address: The IP Address of the node to add to the load
        balancer.
    :param IUndoStack undo: An IUndoStack to push any reversable operations onto.

    :return: Deferred that fires with the Add Node to load balancer response
        as a dict.
    """
    lb_id = lb_config['loadBalancerId']
    port = lb_config['port']
    path = append_segments(endpoint, 'loadbalancers', str(lb_id), 'nodes')

    d = treq.post(path, headers=headers(auth_token),
                  data=json.dumps({"nodes": [{"address": ip_address,
                                              "port": port,
                                              "condition": "ENABLED",
                                              "type": "PRIMARY"}]}))
    d.addCallback(check_success, [200, 202])
    d.addErrback(wrap_request_error, path, 'add')

    def when_done(result):
        undo.push(remove_from_load_balancer,
                  endpoint,
                  auth_token,
                  lb_id,
                  result['nodes'][0]['id'])
        return result

<<<<<<< HEAD
def add_to_load_balancers(log, region, service_catalog, auth_token, server_id):
=======
    return d.addCallback(treq.json_content).addCallback(when_done)


def add_to_load_balancers(endpoint, auth_token, lb_configs, ip_address, undo):
>>>>>>> d2a80483
    """
    Add the specified IP to mulitple load balancer based on the configs in
    lb_configs.

    :param str endpoint: Load balancer endpoint URI.
    :param str auth_token: Keystone Auth Token.
    :param list lb_configs: List of lb_config dictionaries.
    :param str ip_address: IP address of the node to add to the load balancer.
    :param IUndoStack undo: An IUndoStack to push any reversable operations onto.

    :return: Deferred that fires with a list of 2-tuples of loadBalancerId, and
        Add Node response.
    """
<<<<<<< HEAD
    lb_region = config_value('regionOverrides.cloudLoadBalancers') or region
    cloudLoadBalancers = config_value('cloudLoadBalancers')
    cloudServersOpenStack = config_value('cloudServersOpenStack')

    log.msg("Looking for load balancer endpoint",
            service_name=cloudLoadBalancers,
            region=lb_region)

    lb_endpoint = public_endpoint_url(service_catalog,
                                      cloudLoadBalancers,
                                      lb_region)

    log.msg("Looking for cloud servers endpoint",
            service_name=cloudServersOpenStack,
            region=region)

    server_endpoint = public_endpoint_url(service_catalog,
                                          cloudServersOpenStack,
                                          region)

    lb_config = launch_config.get('loadBalancers', [])

    d = server_details(server_endpoint, auth_token, server_id)

    def add_to_lbs(server):
        ip_address = private_ip_addresses(server)[0]
        return gatherResults([
            add_to_load_balancer(
                endpoint,
                auth_token,
                lb_config,
                ip_address).addCallback(
                    lambda response, lb_id: (lb_id, response),
                    lb_config['loadBalancerId'])
            for lb_config in lb_configs
        ], consumeErrors=True)

    return d.addCallback(add_to_lbs)
=======
    lb_iter = iter(lb_configs)

    results = []

    def add_next(_):
        try:
            lb_config = lb_iter.next()

            d = add_to_load_balancer(endpoint, auth_token, lb_config, ip_address, undo)
            d.addCallback(lambda response, lb_id: (lb_id, response), lb_config['loadBalancerId'])
            d.addCallback(results.append)
            d.addCallback(add_next)
            return d
        except StopIteration:
            return results

    return maybeDeferred(add_next, None)
>>>>>>> d2a80483


def endpoints(service_catalog, service_name, region):
    """
    Search a service catalog for matching endpoints.

    :param list service_catalog: List of services.
    :param str service_name: Name of service.  Example: 'cloudServersOpenStack'
    :param str region: Region of service.  Example: 'ORD'

    :return: Iterable of endpoints.
    """
    for service in service_catalog:
        if service_name != service['name']:
            continue

        for endpoint in service['endpoints']:
            if region != endpoint['region']:
                continue

            yield endpoint


def public_endpoint_url(service_catalog, service_name, region):
    """
    Return the first publicURL for a given service in a given region.

    :param list service_catalog: List of services.
    :param str service_name: Name of service.  Example: 'cloudServersOpenStack'
    :param str region: Region of service.  Example: 'ORD'

    :return: URL as a string.
    """
    return list(endpoints(service_catalog, service_name, region))[0]['publicURL']


def private_ip_addresses(server):
    """
    Get all private IPv4 addresses from the addresses section of a server.

    :param dict server: A server body.
    :return: List of IP addresses as strings.
    """
    return [addr['addr'] for addr in server['server']['addresses']['private']
            if addr['version'] == 4]


def prepare_launch_config(scaling_group_uuid, launch_config):
    """
    Prepare a launch_config for the specified scaling_group.

    This is responsible for returning a copy of the launch config that
    has metadata and unique server names added.

    :param IScalingGroup scaling_group: The scaling group this server is
        getting launched for.

    :param dict launch_config: The complete launch_config args we want to build
        servers from.

    :return dict: The prepared launch config.
    """
    launch_config = deepcopy(launch_config)
    server_config = launch_config['server']

    if 'metadata' not in server_config:
        server_config['metadata'] = {}

    server_config['metadata']['rax:auto_scaling_group_id'] = scaling_group_uuid

    if server_config.get('name'):
        server_name = server_config.get('name')
        server_config['name'] = '{0}-{1}'.format(server_name, generate_server_name())
    else:
        server_config['name'] = generate_server_name()

    for lb_config in launch_config.get('loadBalancers', []):
        if 'metadata' not in lb_config:
            lb_config['metadata'] = {}
        lb_config['metadata']['rax:auto_scaling_group_id'] = scaling_group_uuid
        lb_config['metadata']['rax:auto_scaling_server_name'] = server_config['name']

    return launch_config


def launch_server(log, region, scaling_group, service_catalog, auth_token,
                  launch_config, undo):
    """
    Launch a new server given the launch config auth tokens and service catalog.
    Possibly adding the newly launched server to a load balancer.

    :param BoundLog log: A bound logger.
    :param str region: A rackspace region as found in the service catalog.
    :param IScalingGroup scaling_group: The scaling group to add the launched
        server to.
    :param list service_catalog: A list of services as returned by the auth apis.
    :param str auth_token: The user's auth token.
    :param dict launch_config: A launch_config args structure as defined for
        the launch_server_v1 type.
    :param IUndoStack undo: The stack that will be rewound if undo fails.

    :return: Deferred that fires with a 2-tuple of server details and the
        list of load balancer responses from add_to_load_balancers.
    """
    launch_config = prepare_launch_config(scaling_group.uuid, launch_config)

    cloudLoadBalancers = config_value('cloudLoadBalancers')
    cloudServersOpenStack = config_value('cloudServersOpenStack')

    log.msg("Looking for cloud servers endpoint",
            service_name=cloudServersOpenStack,
            region=region)

    server_endpoint = public_endpoint_url(service_catalog,
                                          cloudServersOpenStack,
                                          region)

    server_config = launch_config['server']

    log = log.bind(server_name=server_config['name'])

<<<<<<< HEAD
    return create_server(server_endpoint, auth_token, server_config)
=======
    d = create_server(server_endpoint, auth_token, server_config)

    def wait_for_server(server):
        server_id = server['server']['id']

        undo.push(
            verified_delete, log, server_endpoint, auth_token, server_id)

        ilog = log.bind(instance_id=server_id)
        return wait_for_active(
            ilog,
            server_endpoint,
            auth_token,
            server_id)

    d.addCallback(wait_for_server)

    def add_lb(server):
        ip_address = private_ip_addresses(server)[0]
        lbd = add_to_load_balancers(
            lb_endpoint, auth_token, lb_config, ip_address, undo)
        lbd.addCallback(lambda lb_response: (server, lb_response))
        return lbd

    d.addCallback(add_lb)
    return d
>>>>>>> d2a80483


def remove_from_load_balancer(endpoint, auth_token, loadbalancer_id, node_id):
    """
    Remove a node from a load balancer.

    :param str endpoint: Load balancer endpoint URI.
    :param str auth_token: Keystone Auth Token.
    :param str loadbalancer_id: The ID for a cloud loadbalancer.
    :param str node_id: The ID for a node in that cloudloadbalancer.

    :returns: A Deferred that fires with None if the operation completed successfully,
        or errbacks with an APIError.
    """
    path = append_segments(endpoint, 'loadbalancers', str(loadbalancer_id), 'nodes', str(node_id))
    d = treq.delete(path, headers=headers(auth_token))
    d.addCallback(check_success, [200, 202])
    d.addErrback(wrap_request_error, path, 'remove')
    d.addCallback(lambda _: None)
    return d


def delete_server(log, region, service_catalog, auth_token, server_id, lb_info):
    """
    Delete the server specified by instance_details.

    TODO: Load balancer draining.

    :param str region: A rackspace region as found in the service catalog.
    :param list service_catalog: A list of services as returned by the auth apis.
    :param str auth_token: The user's auth token.
    :param tuple instance_details: A 2-tuple of server_id and a list of
        load balancer Add Node responses.

        Example::

        ('da08965f-4c2d-41aa-b492-a3c02706202f',
         [('12345',
           {'nodes': [{'id': 'a', 'address': ... }]}),
          ('54321',
           {'nodes': [{'id': 'b', 'address': ... }]})])

    :return: TODO
    """
    log.msg("Looking for cloud servers endpoint: %(service_name)s",
            service_name=cloudServersOpenStack,
            region=region)

    server_endpoint = public_endpoint_url(service_catalog,
                                          cloudServersOpenStack,
                                          region)

    if lb_info:
        d = remove_from_load_balancers(log, region, service_catalog, auth_token, lb_info)
        d.addCallback(lambda _: verified_delete(log, server_endpoint, auth_token, server_id))
        return d
    else:
        return verified_delete(log, server_endpoint, auth_token, server_id)


def remove_from_load_balancers(log, region, service_catalog, auth_token, lb_details):

    lb_region = config_value('regionOverrides.cloudLoadBalancers') or region
    cloudLoadBalancers = config_value('cloudLoadBalancers')
    cloudServersOpenStack = config_value('cloudServersOpenStack')

    log.msg("Looking for load balancer endpoint: %(service_name)s",
            service_name=cloudLoadBalancers,
            region=lb_region)

    lb_endpoint = public_endpoint_url(service_catalog,
                                      cloudLoadBalancers,
                                      lb_region)

    node_info = itertools.chain(
        *[[(loadbalancer_id, node['id']) for node in node_details['nodes']]
          for (loadbalancer_id, node_details) in lb_details])

    d = gatherResults(
        [remove_from_load_balancer(lb_endpoint, auth_token, loadbalancer_id, node_id)
         for (loadbalancer_id, node_id) in node_info], consumeErrors=True)

    return d


def verified_delete(log,
                    server_endpoint,
                    auth_token,
                    server_id,
                    interval=5,
                    timeout=3660,
                    clock=None):
    """
    Attempt to delete a server from the server endpoint, and ensure that it is
    deleted by trying again until getting the server results in a 404.

    There is a possibility Nova sometimes fails to delete servers.  Log if this
    happens, and if so, re-evaluate workarounds.

    Time out attempting to verify deletes after a period of time and log an
    error.

    :param log: A bound logger.
    :param str server_endpoint: Server endpoint URI.
    :param str auth_token: Keystone Auth token.
    :param str server_id: Opaque nova server id.
    :param int interval: Deletion interval in seconds - how long until
        verifying a delete is retried. Default: 5.
    :param int timeout: Seconds after which the deletion will be logged as a
        failure, if Nova fails to return a 404.  Default is 3660, because if
        the server is building, the delete will not happen until immediately
        after it has finished building.

    :return: Deferred that fires when the expected status has been seen.
    """
    del_log = log.bind(instance_id=server_id)
    del_log.msg('Deleting server')

    path = append_segments(server_endpoint, 'servers', server_id)
    d = treq.delete(path, headers=headers(auth_token))
    d.addCallback(check_success, [204])
    d.addErrback(wrap_request_error, path, 'server_delete')

    if clock is None:  # pragma: no cover
        from twisted.internet import reactor
        clock = reactor

    def verify(_):
        def check_status():
            check_d = treq.head(
                append_segments(server_endpoint, 'servers', server_id),
                headers=headers(auth_token))
            check_d.addCallback(check_success, [404])
            return check_d

        start_time = clock.seconds()

        timeout_description = (
            "Waiting for Nova to actually delete server {0}".format(server_id))

        verify_d = retry_and_timeout(check_status, timeout,
                                     next_interval=repeating_interval(interval),
                                     clock=clock,
                                     deferred_description=timeout_description)

        def on_success(_):
            time_delete = clock.seconds() - start_time
            del_log.msg('Server deleted successfully: {time_delete} seconds.',
                        time_delete=time_delete)

        verify_d.addCallback(on_success)
        verify_d.addErrback(del_log.err)

    d.addCallback(verify)
    return d<|MERGE_RESOLUTION|>--- conflicted
+++ resolved
@@ -186,14 +186,10 @@
                   result['nodes'][0]['id'])
         return result
 
-<<<<<<< HEAD
-def add_to_load_balancers(log, region, service_catalog, auth_token, server_id):
-=======
     return d.addCallback(treq.json_content).addCallback(when_done)
 
 
-def add_to_load_balancers(endpoint, auth_token, lb_configs, ip_address, undo):
->>>>>>> d2a80483
+def add_to_load_balancers(log, region, service_catalog, auth_token, server_id, undo):
     """
     Add the specified IP to mulitple load balancer based on the configs in
     lb_configs.
@@ -207,7 +203,6 @@
     :return: Deferred that fires with a list of 2-tuples of loadBalancerId, and
         Add Node response.
     """
-<<<<<<< HEAD
     lb_region = config_value('regionOverrides.cloudLoadBalancers') or region
     cloudLoadBalancers = config_value('cloudLoadBalancers')
     cloudServersOpenStack = config_value('cloudServersOpenStack')
@@ -234,37 +229,24 @@
 
     def add_to_lbs(server):
         ip_address = private_ip_addresses(server)[0]
-        return gatherResults([
-            add_to_load_balancer(
-                endpoint,
-                auth_token,
-                lb_config,
-                ip_address).addCallback(
-                    lambda response, lb_id: (lb_id, response),
-                    lb_config['loadBalancerId'])
-            for lb_config in lb_configs
-        ], consumeErrors=True)
+        return maybeDeferred(add_next, None, ip_address)
 
     return d.addCallback(add_to_lbs)
-=======
+
     lb_iter = iter(lb_configs)
-
     results = []
 
-    def add_next(_):
+    def add_next(_, ip_address):
         try:
             lb_config = lb_iter.next()
 
             d = add_to_load_balancer(endpoint, auth_token, lb_config, ip_address, undo)
             d.addCallback(lambda response, lb_id: (lb_id, response), lb_config['loadBalancerId'])
             d.addCallback(results.append)
-            d.addCallback(add_next)
+            d.addCallback(add_next, ip_address)
             return d
         except StopIteration:
             return results
-
-    return maybeDeferred(add_next, None)
->>>>>>> d2a80483
 
 
 def endpoints(service_catalog, service_name, region):
@@ -386,36 +368,7 @@
 
     log = log.bind(server_name=server_config['name'])
 
-<<<<<<< HEAD
     return create_server(server_endpoint, auth_token, server_config)
-=======
-    d = create_server(server_endpoint, auth_token, server_config)
-
-    def wait_for_server(server):
-        server_id = server['server']['id']
-
-        undo.push(
-            verified_delete, log, server_endpoint, auth_token, server_id)
-
-        ilog = log.bind(instance_id=server_id)
-        return wait_for_active(
-            ilog,
-            server_endpoint,
-            auth_token,
-            server_id)
-
-    d.addCallback(wait_for_server)
-
-    def add_lb(server):
-        ip_address = private_ip_addresses(server)[0]
-        lbd = add_to_load_balancers(
-            lb_endpoint, auth_token, lb_config, ip_address, undo)
-        lbd.addCallback(lambda lb_response: (server, lb_response))
-        return lbd
-
-    d.addCallback(add_lb)
-    return d
->>>>>>> d2a80483
 
 
 def remove_from_load_balancer(endpoint, auth_token, loadbalancer_id, node_id):
