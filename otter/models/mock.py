--- conflicted
+++ resolved
@@ -135,14 +135,9 @@
         d.addCallback(lambda policies: {
             'groupConfiguration': self.config,
             'launchConfiguration': self.launch,
-<<<<<<< HEAD
-            'scalingPolicies': self.policies,
             'id': self.uuid,
-            'state': self.state
-=======
+            'state': self.state,
             'scalingPolicies': policies,
-            'id': self.uuid
->>>>>>> b5a68217
         })
         return d
 
