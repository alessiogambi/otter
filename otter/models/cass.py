--- conflicted
+++ resolved
@@ -899,21 +899,13 @@
                                     get_consistency_level('list', 'events'))
         return d
 
-<<<<<<< HEAD
     def update_delete_events(self, delete_policy_ids, update_events):
         """
         see :meth:`otter.models.interface.IScalingScheduleCollection.update_delete_events`
         """
-        queries, data = list(), dict()
-
         # First delete all events
         all_delete_ids = delete_policy_ids + [event['policyId'] for event in update_events]
-        delete_policy_ids_cql = ','.join([':delpolicyid{}'.format(i)
-                                          for i in range(len(all_delete_ids))])
-        data = {'delpolicyid{}'.format(i): policy_id
-                for i, policy_id in enumerate(all_delete_ids)}
-        query = _cql_delete_events.format(cf=self.event_table,
-                                          policy_ids=delete_policy_ids_cql)
+        query, data = _delete_events_query_and_params(all_delete_ids, self.event_table)
         d = self.connection.execute(query, data, get_consistency_level('delete', 'events'))
 
         # Then insert rows for trigger times to be updated. This is because trigger cannot be
@@ -926,16 +918,6 @@
                 data.update({polname + key: event[key] for key in event})
             b = Batch(queries, data, get_consistency_level('update', 'events'))
             return b.execute(self.connection)
-=======
-    def delete_events(self, policy_ids):
-        """
-        see :meth:`otter.models.interface.IScalingScheduleCollection.delete_events`
-        """
-        query, params = _delete_events_query_and_params(policy_ids, self.event_table)
-        d = self.connection.execute(query, params,
-                                    get_consistency_level('delete', 'events'))
-        return d
->>>>>>> ca1638de
 
         return update_events and d.addCallback(_do_update) or d
 
