--- conflicted
+++ resolved
@@ -983,48 +983,6 @@
                 "paused": False
             }
 
-<<<<<<< HEAD
-        log.bind(tenant_id=tenant_id, scaling_group_id=scaling_group_id).msg("Creating scaling group")
-
-        queries = [_cql_create_group.format(cf=self.group_table)]
-
-        data = {
-            "tenantId": tenant_id,
-            "groupId": scaling_group_id,
-            "group_config": serialize_json_data(config, 1),
-            "launch_config": serialize_json_data(launch, 1),
-            "active": '{}',
-            "pending": '{}',
-            "created_at": datetime.utcnow(),
-            "policyTouched": '{}',
-            "paused": False
-        }
-
-        scaling_group_state = GroupState(
-            tenant_id,
-            scaling_group_id,
-            config['name'],
-            {},
-            {},
-            data['created_at'],
-            {},
-            data['paused']
-        )
-        outpolicies = _build_policies(policies, self.policies_table,
-                                      self.event_table, queries, data, self.buckets)
-
-        b = Batch(queries, data,
-                  consistency=get_consistency_level('create', 'group'))
-        d = b.execute(self.connection)
-        d.addCallback(lambda _: {
-            'groupConfiguration': config,
-            'launchConfiguration': launch,
-            'scalingPolicies': outpolicies,
-            'id': scaling_group_id,
-            'state': scaling_group_state
-        })
-        return d
-=======
             scaling_group_state = GroupState(
                 tenant_id,
                 scaling_group_id,
@@ -1036,7 +994,7 @@
                 data['paused']
             )
             outpolicies = _build_policies(policies, self.policies_table,
-                                          self.event_table, queries, data)
+                                          self.event_table, queries, data, self.buckets)
 
             b = Batch(queries, data,
                       consistency=get_consistency_level('create', 'group'))
@@ -1053,7 +1011,6 @@
             return bd
 
         return d.addCallback(_create_group)
->>>>>>> cf81a3bf
 
     def list_scaling_group_states(self, log, tenant_id, limit=100, marker=None):
         """
