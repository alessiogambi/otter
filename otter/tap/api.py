--- conflicted
+++ resolved
@@ -82,7 +82,6 @@
             self['regionOverrides']['cloudLoadBalancers'] = 'STAGING'
 
 
-<<<<<<< HEAD
 class FunctionalService(Service, object):
     """
     A simple service that has functions to call when starting and stopping service
@@ -111,7 +110,8 @@
         Service.stopService(self)
         if self._stop:
             return self._stop()
-=======
+
+
 class HealthChecker(object):
     """
     A dictionary to store callables that are health checks, that has a single
@@ -159,7 +159,6 @@
             return summary
 
         return d.addCallback(assembleResults)
->>>>>>> 03db2ee3
 
 
 def makeService(config):
@@ -211,14 +210,11 @@
             retry_interval=config_value('identity.retry_interval')),
         cache_ttl)
 
-<<<<<<< HEAD
-=======
     s = MultiService()
     health_checker = HealthChecker({
         'store': getattr(store, 'health_check', None)
     })
 
->>>>>>> 03db2ee3
     supervisor = SupervisorService(authenticator.authenticate_tenant, coiterate)
     supervisor.setServiceParent(s)
 
