--- conflicted
+++ resolved
@@ -215,14 +215,7 @@
             retry_interval=config_value('identity.retry_interval')),
         cache_ttl)
 
-<<<<<<< HEAD
-    health_checker = HealthChecker({
-        'store': getattr(store, 'health_check', None)
-    })
-
     set_authenticate(authenticator.authenticate_tenant)
-=======
->>>>>>> 5b626997
     supervisor = SupervisorService(authenticator.authenticate_tenant, coiterate)
     supervisor.setServiceParent(s)
 
