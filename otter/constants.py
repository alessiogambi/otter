--- conflicted
+++ resolved
@@ -20,14 +20,8 @@
         there in service catalog
     """
     return {
-<<<<<<< HEAD
-        ServiceType.CLOUD_SERVERS: get_service_name('cloudServersOpenStack'),
-        ServiceType.CLOUD_LOAD_BALANCERS: get_service_name("cloudLoadBalancers"),
-        ServiceType.RACKCONNECT_V3: get_service_name('rackconnect'),
-        ServiceType.CLOUD_METRICS_INGEST: get_service_name('cloudMetricsIngest'),
-=======
         ServiceType.CLOUD_SERVERS: config['cloudServersOpenStack'],
         ServiceType.CLOUD_LOAD_BALANCERS: config["cloudLoadBalancers"],
-        ServiceType.RACKCONNECT_V3: config['rackconnect']
->>>>>>> c8923129
+        ServiceType.RACKCONNECT_V3: config['rackconnect'],
+        ServiceType.CLOUD_METRICS_INGEST: config['metrics']['service']
     }