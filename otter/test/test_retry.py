--- conflicted
+++ resolved
@@ -19,10 +19,6 @@
                               terminal_errors_except, retry_effect, Retry,
                               ShouldDelayAndRetry, perform_retry)
 from otter.test.utils import CheckFailure, DummyException, CheckFailureValue, resolve_stubs
-<<<<<<< HEAD
-from otter.effect_dispatcher import get_simple_dispatcher
-=======
->>>>>>> bfe543c6
 
 
 class RetryTests(SynchronousTestCase):
@@ -488,13 +484,8 @@
 
 def _perform_func(eff):
     """Perform a func intent without recursing on effects."""
-<<<<<<< HEAD
-    assert type(eff.intent) is FuncIntent
-    return sync_perform(get_simple_dispatcher(None), eff, recurse_effects=False)
-=======
     assert type(eff.intent) is Func
     return eff.intent.func()
->>>>>>> bfe543c6
 
 
 class ShouldDelayAndRetryTests(SynchronousTestCase):
