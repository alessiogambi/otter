--- conflicted
+++ resolved
@@ -433,15 +433,9 @@
         """
         self.addCleanup(lambda: set_supervisor(None))
         makeService(test_config)
-<<<<<<< HEAD
         mock_ga.assert_called_once_with(mock_reactor, test_config['identity'])
-        self.assertIdentical(get_supervisor().auth_function,
-                             mock_ga.return_value.authenticate_tenant)
-=======
-        mock_ga.assert_called_once_with(mock_reactor)
         self.assertIdentical(get_supervisor().authenticator,
                              mock_ga.return_value)
->>>>>>> 1dbbf4c2
 
     @mock.patch('otter.tap.api.SupervisorService', wraps=SupervisorService)
     def test_health_checker_no_zookeeper(self, supervisor):
