--- conflicted
+++ resolved
@@ -252,8 +252,8 @@
 
         expected_parent = makeService(mock_config)
         scheduler_service.assert_called_once_with(100, 10,
-<<<<<<< HEAD
-                                                  self.LoggingCQLClient.return_value)
+                                                  self.LoggingCQLClient.return_value,
+                                                  self.CassScalingGroupCollection.return_value)
         scheduler_service.return_value.setServiceParent.assert_called_with(expected_parent)
 
     @mock.patch('otter.tap.api.SupervisorService', wraps=SupervisorService)
@@ -266,9 +266,4 @@
         parent = makeService(test_config)
         supervisor_service = parent.getServiceNamed('supervisor')
 
-        self.assertEqual(get_supervisor(), supervisor_service)
-=======
-                                                  self.LoggingCQLClient.return_value,
-                                                  self.CassScalingGroupCollection.return_value)
-        scheduler_service.return_value.setServiceParent.assert_called_with(expected_parent)
->>>>>>> f4a1c62d
+        self.assertEqual(get_supervisor(), supervisor_service)