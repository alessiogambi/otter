--- conflicted
+++ resolved
@@ -5,11 +5,7 @@
 
 from twisted.trial.unittest import TestCase
 
-<<<<<<< HEAD
-from otter.json_schema.group_examples import launch_server_config
-=======
 from otter.json_schema import group_examples
->>>>>>> a3b9d4ea
 from otter.models.mock import (
     generate_entity_links, MockScalingGroup, MockScalingGroupCollection)
 from otter.models.interface import (GroupNotEmptyError, NoSuchScalingGroupError,
@@ -262,11 +258,7 @@
         }
         self.policies = group_examples.policy()[:1]
         self.group = MockScalingGroup(
-<<<<<<< HEAD
-            self.mock_log, self.tenant_id, '1',
-=======
-            self.mock_log, self.tenant_id, 1, self.collection,
->>>>>>> a3b9d4ea
+            self.mock_log, self.tenant_id, '1', self.collection,
             {'config': self.config, 'launch': self.launch_config,
              'policies': self.policies})
 
@@ -415,11 +407,7 @@
         also is an empty dictionary
         """
         self.group = MockScalingGroup(
-<<<<<<< HEAD
-            self.mock_log, self.tenant_id, '1',
-=======
-            self.mock_log, self.tenant_id, 1, self.collection,
->>>>>>> a3b9d4ea
+            self.mock_log, self.tenant_id, '1', self.collection,
             {'config': self.config, 'launch': self.launch_config,
              'policies': None})
         self.assertEqual(self.validate_list_policies_return_value(), {})
@@ -752,7 +740,7 @@
             'maxEntities': 10,
             'metadata': {}
         }
-        self.launch = launch_server_config()[1]
+        self.launch = group_examples.launch_server_config()[1]
         self.mock_log = mock.MagicMock()
 
         self.counter = 0
@@ -785,28 +773,7 @@
         Creation of a scaling group with a 'config' parameter creates a
         scaling group with the specified configuration.
         """
-<<<<<<< HEAD
-        policies = [
-            {
-                "name": "scale up by 10",
-                "change": 10,
-                "cooldown": 5
-            },
-            {
-                "name": "scale down a 5.5 percent because of a tweet",
-                "changePercent": -5.5,
-                "cooldown": 6
-            },
-            {
-                "name": "set number of servers to 10",
-                "steadyState": 10,
-                "cooldown": 3
-            }
-        ]
-=======
-        launch = {"launch": "config"}
         policies = group_examples.policy()
->>>>>>> a3b9d4ea
         self.assertEqual(self.validate_list_return_value(
                          self.mock_log, self.
                          tenant_id), [],
@@ -825,13 +792,8 @@
         self.assertEqual(result[0].uuid, '1', "Group not added to collection")
 
         mock_sgrp.assert_called_once_with(
-<<<<<<< HEAD
-            mock.ANY, self.tenant_id, '1',
+            mock.ANY, self.tenant_id, '1', self.collection,
             {'config': self.config, 'launch': self.launch, 'policies': policies})
-=======
-            mock.ANY, self.tenant_id, uuid, self.collection,
-            {'config': self.config, 'launch': launch, 'policies': policies})
->>>>>>> a3b9d4ea
 
     @mock.patch('otter.models.mock.MockScalingGroup', wraps=MockScalingGroup)
     def test_create_group_with_no_policies(self, mock_sgrp):
@@ -848,36 +810,6 @@
             mock.ANY, self.tenant_id, uuid, self.collection,
             {'config': self.config, 'launch': {}, 'policies': None})
 
-<<<<<<< HEAD
-    def test_delete_removes_a_scaling_group(self):
-        """
-        Deleting a valid scaling group decreases the number of scaling groups
-        in the collection
-        """
-        manifest = self.successResultOf(
-            self.collection.create_scaling_group(
-                self.mock_log, self.tenant_id, self.config, {}))  # empty launch for testing
-        uuid = manifest['id']
-
-        result = self.validate_list_return_value(self.mock_log, self.tenant_id)
-        self.assertEqual(len(result), 1, "Group not added correctly")
-
-        self.assert_deferred_succeeded(
-            self.collection.delete_scaling_group(self.mock_log, self.tenant_id, uuid))
-
-        result = self.validate_list_return_value(self.mock_log, self.tenant_id)
-        self.assertEqual(result, [], "Group not deleted from collection")
-
-    def test_delete_scaling_group_fails_if_scaling_group_does_not_exist(self):
-        """
-        Deleting a scaling group that doesn't exist raises a
-        :class:`NoSuchScalingGroupError` exception
-        """
-        deferred = self.collection.delete_scaling_group(self.mock_log, self.tenant_id, 1)
-        self.assert_deferred_failed(deferred, NoSuchScalingGroupError)
-
-=======
->>>>>>> a3b9d4ea
     @mock.patch('otter.models.mock.generate_capability',
                 return_value=("ver", "hash"))
     def test_webhook_info_by_hash(self, mock_generation):
