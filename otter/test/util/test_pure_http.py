--- conflicted
+++ resolved
@@ -4,14 +4,6 @@
 
 from testtools import TestCase
 
-<<<<<<< HEAD
-from effect.testing import StubIntent, resolve_stubs, resolve_effect
-from effect.twisted import perform
-from effect import Effect, ConstantIntent, FuncIntent
-
-from otter.util.pure_http import (
-    request_with_auth, Request, check_status, bind_root, request)
-=======
 from effect.testing import StubIntent, resolve_stubs
 from effect.twisted import perform
 from effect import Effect, ConstantIntent, FuncIntent
@@ -23,7 +15,6 @@
     effect_on_response,
     add_effectful_headers, add_effect_on_response, add_bind_root, add_content_only,
     add_error_handling, add_json_response, add_json_request_data)
->>>>>>> 491b05ee
 from otter.util.http import APIError
 from otter.test.utils import stub_pure_response, StubResponse, StubTreq
 
@@ -89,49 +80,6 @@
         result = check_status((404,),  response)
         self.assertEqual(result, response)
 
-<<<<<<< HEAD
-
-class RequestWithAuthTests(TestCase):
-    """Tests for :func:`request_with_auth`"""
-
-    def setUp(self):
-        """Save auth and invalidate effects."""
-        super(RequestWithAuthTests, self).setUp()
-        self.invalidations = []
-        invalidate = lambda: self.invalidations.append(True)
-        self.auth_effect = Effect(Constant({"x-auth-token": "abc123"}))
-        self.invalidate_effect = Effect(StubIntent(FuncIntent(invalidate)))
-
-    def test_header_merging(self):
-        """
-        The headers passed in the original request are merged with
-        authentication headers.
-        """
-        eff = request_with_auth(
-            Request(method='m', url='u', headers={"default": "headers"}),
-            self.auth_effect,
-            self.invalidate_effect)
-        self.assertEqual(
-            resolve_stubs(eff).intent,
-            Request(method="m",
-                    url="u",
-                    headers={"x-auth-token": "abc123",
-                             "default": "headers"}))
-
-    def test_auth_headers_win(self):
-        """
-        When merging headers together, auth headers win.
-        """
-        eff = request_with_auth(
-            Request(method='m', url='u', headers={'x-auth-token': 'fooey'}),
-            self.auth_effect,
-            self.invalidate_effect)
-        self.assertEqual(
-            resolve_stubs(eff).intent,
-            Request(method="m",
-                    url="u",
-                    headers={"x-auth-token": "abc123"}))
-=======
     def test_add_error_handling(self):
         """
         :func:`add_error_handling` invokes :func:`check_status` as a callback.
@@ -193,7 +141,6 @@
         self.assertEqual(eff.intent, self.invalidate_effect.intent)
         self.assertEqual(resolve_stubs(eff), badauth)
         self.assertEqual(self.invalidations, [True])
->>>>>>> 491b05ee
 
     def test_invalidate_unnecessary(self):
         """
@@ -236,44 +183,6 @@
         self.assertEqual(request_("get", "foo").intent.url,
                          "http://slashdot.org/foo")
 
-<<<<<<< HEAD
-    def _test_reauth(self, code, reauth_codes=None):
-        kwargs = {}
-        if reauth_codes is not None:
-            kwargs['reauth_codes'] = reauth_codes
-        badauth = stub_pure_response("badauth!", code=code)
-        auth_eff = request_with_auth(
-            Request(method='m', url='u'),
-            self.auth_effect,
-            self.invalidate_effect,
-            **kwargs)
-        request_eff = resolve_stubs(auth_eff)
-        invalidate_eff = resolve_effect(request_eff, badauth)
-        resolve_stubs(invalidate_eff)
-        self.assertEqual(self.invalidations, [True])
-
-
-class BindRootTests(TestCase):
-    """Tests for :func:`bind_root`"""
-
-    def test_bind_root(self):
-        """
-        :func:`bind_root` returns a new request function that appends any
-        passed URL paths onto the root URL.
-        """
-        request_ = bind_root(request, "http://slashdot.org/")
-        self.assertEqual(request_("get", "foo").intent.url,
-                         "http://slashdot.org/foo")
-
-    def test_bind_root_no_slashes(self):
-        """
-        Root URLs without a trailing slash will have one inserted
-        automatically.
-        """
-        request_ = bind_root(request, "http://slashdot.org")
-        self.assertEqual(request_("get", "foo").intent.url,
-                         "http://slashdot.org/foo")
-=======
 
 class ContentOnlyTests(TestCase):
     """Tests for :func:`add_content_only`"""
@@ -300,5 +209,4 @@
     def test_add_json_request_data(self):
         """The produced request function serializes data to json."""
         eff = add_json_request_data(request)('m', 'u', data={'a': 'b'})
-        self.assertEqual(eff.intent.data, json.dumps({'a': 'b'}))
->>>>>>> 491b05ee
+        self.assertEqual(eff.intent.data, json.dumps({'a': 'b'}))