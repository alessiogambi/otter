"""
Utilities for testing the REST API, including a way of mock requesting a
response from the rest resource.
"""

from collections import defaultdict, namedtuple
from urlparse import urlsplit

from klein.test_resource import requestMock

import mock

from twisted.internet import defer
from twisted.web import server, http
from twisted.web.resource import getChildForRequest
from twisted.web.server import Request

from otter.models.interface import IScalingGroup, IScalingGroupCollection
from otter.rest.application import root, set_store
from otter.test.utils import iMock, DeferredTestMixin


def _render(resource, request):
    result = resource.render(request)
    if isinstance(result, str):
        request.write(result)
        request.finish()
        return defer.succeed(None)
    elif result is server.NOT_DONE_YET:
        if request.finished:
            return defer.succeed(None)
        else:
            return request.notifyFinish()
    else:
        raise ValueError("Unexpected return value: %r" % (result,))


ResponseWrapper = namedtuple('ResponseWrapper', ['response', 'content', 'request'])


def request(root_resource, method, endpoint, headers=None, body=None):
    """
    Make a mock request to the REST interface

    :param method: http method
    :type method: ``str`` in (``GET``, ``POST``, ``PUT``, ``DELETE``)

    :param endpoint: Absolute path to the endpoint, minus the API version
    :type endpoint: ``str``

    :param headers: Any headers to include
    :type headers: ``dict`` of ``list``

    :param body: the body to include in the request
    :type body: ``str``
    """
    # build mock request
    mock_request = requestMock(endpoint, method, headers=headers, body=body)
    # because the first one is empty, it breaks getChildForRequest
    mock_request.postpath.pop(0)

    # these are used when writing the response
    mock_request.code = 200
    mock_request.setHeader = mock.MagicMock(spec=())

    # if setHeader has been called a with unicode value, twisted will raise a
    # TypeError after the request has been closed and it is attemptig to write
    # to the network.  So just fail here for testing purposes
    def _twisted_compat(name, value):
        if not isinstance(name, str) or not isinstance(value, str):
            raise TypeError("Can only pass-through bytes on Python 2")

    mock_request.setHeader.side_effect = _twisted_compat

    def build_response(_):
        # build a response that offers some useful attributes of an IResponse
        status_code = 200
        if mock_request.setResponseCode.call_args is not None:
            # first non-keyword arg - getting it from call_args means the non
            # kwargs are the first argument, not the second
            status_code = mock_request.setResponseCode.call_args[0][0]

        headers = defaultdict(list)
        for call in mock_request.setHeader.mock_calls:
            # setHeader(name, value)
            # a call in mock_calls is a tuple of (name, args, kwargs))
            headers[call[1][0]].append(call[1][1])
        headers = http.Headers(headers)

        # if the content-type has not been set, Twisted by default sets the
        # content-type to be whatever is in
        # twisted.web.server.Request.defaultContentType, so replicate that
        # functionality
        if not (headers.hasHeader('Content-Type') or
                Request.defaultContentType is None):
            headers.setRawHeaders('Content-Type', [Request.defaultContentType])

        response = mock.MagicMock(spec=['code', 'headers'], code=status_code,
                                  headers=headers)

        # Annoying implementation detail: if the status code is one of the
        # status codes that should not have a body, twisted replaces the
        # write method of the request with a function that does nothing, so
        # no response body can every be written.  This messes up the mock
        # request's write function (which just returns another mock.  So
        # in this case, just return "".
        content = ''
        if status_code not in http.NO_BODY_CODES:
            # get the body by joining all calls to request.write
            content = "".join(
                [call[1][0] for call in mock_request.write.mock_calls])

        return ResponseWrapper(response=response, content=content, request=mock_request)

    return _render(
        getChildForRequest(root_resource, mock_request),
        mock_request).addCallback(build_response)


def path_only(url):
    """
    Retrieves the path-only part of a URL

    :param url: the url to remove the host and scheme from
    :type url: ``str``
    """
    return urlsplit(url).path


class DummyException(Exception):
    """
    A dummy exception to be passed around as if it was a real one.

    This way we are certain to throw a completely unhandled exception
    """
    pass


class RequestTestMixin(object):
    """
    Mixin that has utilities for asserting something about the status code,
    getting header info, etc.
    """
    def assert_response(self, response_wrapper, expected_status, message=None):
        """
        Asserts that the response wrapper has the provided status code and
        that it has a response ID header and the correct content-type header.

        :param response_wrapper: the callbacked result from :func:`request`
        :type response_wrapper: :class:`ResponseWrapper`

        :param expected_status: what the response status code should be
        :type expected_status: ``int``

        :return: None
        """
<<<<<<< HEAD
        # If we're expecting a 405 or a 301, it never hits the decorator;
        # otherwise it needs to have sent a transaction ID.

        if expected_status not in [405, 301]:
            self.assertNotEqual(response_wrapper.response.headers.getRawHeaders('X-Response-ID'),
                                None,
                                'Expected an X-Response-ID header: {0}, {1}'.format(
                                    response_wrapper.request,
                                    response_wrapper.response.code))
=======
        # If we're expecting a 405, it never hits the decorator;
        # otherwise it needs to have sent a transaction ID, and its
        # content-type must be set to application/json
        headers = response_wrapper.response.headers
        if expected_status != 405:
            self.assertNotEqual(headers.getRawHeaders('X-Response-ID'), None)
            self.assertEqual(headers.getRawHeaders('Content-Type'),
                             ['application/json'])
        else:
            self.assertEqual(headers.getRawHeaders('Content-Type'),
                             ['text/html'])
>>>>>>> 3c7c8205

        error_message = [
            "Got status {0} but expected {1}".format(
                response_wrapper.response.code, expected_status),
            "Response: {0}".format(response_wrapper.content)]
        if message:
            error_message.insert(0, message)

        self.assertEqual(response_wrapper.response.code, expected_status,
                         "\n".join(error_message))

    def get_location_header(self, response_wrapper):
        """
        If a location header is expected, retrieves the location header from
        the response wrapper (also asserts that there is a location header and
        that the location should only have been set once)

        :param response_wrapper: the callbacked result from :func:`request`
        :type response_wrapper: :class:`ResponseWrapper`

        :return: the location header of the response wrapper
        :rtype: ``str``
        """
        locations = response_wrapper.response.headers.getRawHeaders('location')

        self.assertNotEqual(locations, None)
        self.assertEqual(len(locations), 1,
                         "Too many location headers: {0!r}".format(locations))
        return locations[0]


class RestAPITestMixin(DeferredTestMixin, RequestTestMixin):
    """
    Setup and teardown for tests for the REST API endpoints
    """

    def setUp(self):
        """
        Mock the interface

        :return: None
        """
        self.mock_store = iMock(IScalingGroupCollection)
        self.mock_group = iMock(IScalingGroup)
        self.mock_store.get_scaling_group.return_value = self.mock_group

        set_store(self.mock_store)

    def assert_status_code(self, expected_status, endpoint=None,
                           method="GET", body="", location=None):
        """
        Asserts that the status code of a particular request with the given
        endpoint, request method, request body results in the provided status
        code.

        :param expected_status: what the response status code should be
        :type expected_status: ``int``

        :param endpoint: what the URI in the request should be
        :type endpoint: ``string``

        :param method: what method the request should use: "GET", "DELETE",
            "POST", or "PUT"
        :type method: ``string``

        :param body: what the request body should contain
        :type body: ``string``

        :param location: what the location header should contain
        :type location: ``string``

        :return: the response body as a string
        """
        response_wrapper = self.assert_deferred_succeeded(
            request(root, method, endpoint or self.endpoint, body=body))

        self.assert_response(response_wrapper, expected_status)
        if location is not None:
            self.assertEqual(self.get_location_header(response_wrapper),
                             location)
        return response_wrapper.content

    def test_invalid_methods_are_405(self):
        """
        All methods other than GET return a 405: Forbidden Method
        """
        for method in self.invalid_methods:
            self.assert_status_code(405, method=method)

    def test_non_trailing_slash_redirects_to_trailing_slash(self):
        """
        Trying to hit the non-trailing-slash version of the URL results in a
        redirect to the trailing slash version
        """
        self.assertTrue(self.endpoint.endswith('/'),
                        "The default endpoint should have a trailing slash: {0}".format(
                            self.endpoint))

        # HEAD works even if it's not listed in the available methods, but
        # but that's handled elsewhere (probably in Twisted), so we can't use
        # it for testing here.  So find a method that is not invalid, and use
        # that.
        for method in ('GET', 'PUT', 'POST', 'DELETE'):
            if not method in self.invalid_methods:
                self.assert_status_code(301, method=method,
                                        endpoint=self.endpoint.rstrip('/'))<|MERGE_RESOLUTION|>--- conflicted
+++ resolved
@@ -154,29 +154,21 @@
 
         :return: None
         """
-<<<<<<< HEAD
         # If we're expecting a 405 or a 301, it never hits the decorator;
-        # otherwise it needs to have sent a transaction ID.
-
-        if expected_status not in [405, 301]:
-            self.assertNotEqual(response_wrapper.response.headers.getRawHeaders('X-Response-ID'),
-                                None,
-                                'Expected an X-Response-ID header: {0}, {1}'.format(
-                                    response_wrapper.request,
-                                    response_wrapper.response.code))
-=======
-        # If we're expecting a 405, it never hits the decorator;
         # otherwise it needs to have sent a transaction ID, and its
         # content-type must be set to application/json
+        #
+        # There are probably other response codes we need to add here,
+        # but I don't have a good idea for how best to discover them.
+        #
         headers = response_wrapper.response.headers
-        if expected_status != 405:
+        if expected_status not in [405, 301]:
             self.assertNotEqual(headers.getRawHeaders('X-Response-ID'), None)
             self.assertEqual(headers.getRawHeaders('Content-Type'),
                              ['application/json'])
         else:
             self.assertEqual(headers.getRawHeaders('Content-Type'),
                              ['text/html'])
->>>>>>> 3c7c8205
 
         error_message = [
             "Got status {0} but expected {1}".format(
