--- conflicted
+++ resolved
@@ -18,11 +18,8 @@
 from otter.json_schema import rest_schemas
 
 from otter.models.interface import (
-<<<<<<< HEAD
-    IScalingGroup, IScalingGroupState, NoSuchScalingGroupError)
-=======
-    GroupNotEmptyError, IScalingGroupState, NoSuchScalingGroupError)
->>>>>>> ffad2146
+    GroupNotEmptyError, IScalingGroup, IScalingGroupState,
+    NoSuchScalingGroupError)
 from otter.rest.decorators import InvalidJsonError
 
 from otter.rest.groups import format_state_dict
