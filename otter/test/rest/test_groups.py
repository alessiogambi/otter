--- conflicted
+++ resolved
@@ -265,14 +265,9 @@
         self.mock_store.create_scaling_group.return_value = defer.succeed({
             'groupConfiguration': 'config',
             'launchConfiguration': 'launch',
-<<<<<<< HEAD
-            'scalingPolicies': {},
+            'scalingPolicies': [],
             'id': '1',
             'state': GroupState('11111', '2', '', {}, {}, None, {}, False)
-=======
-            'scalingPolicies': [],
-            'id': '1'
->>>>>>> b5a68217
         })
         self.assert_status_code(400, None, 'POST', '{')
         self.flushLoggedErrors(InvalidJsonError)
@@ -285,14 +280,9 @@
         self.mock_store.create_scaling_group.return_value = defer.succeed({
             'groupConfiguration': 'config',
             'launchConfiguration': 'launch',
-<<<<<<< HEAD
-            'scalingPolicies': {},
+            'scalingPolicies': [],
             'id': '1',
             'state': GroupState('11111', '2', '', {}, {}, None, {}, False)
-=======
-            'scalingPolicies': [],
-            'id': '1'
->>>>>>> b5a68217
         })
         response_body = self.assert_status_code(400, None, 'POST', '{}')
         self.flushLoggedErrors(ValidationError)
@@ -315,14 +305,9 @@
         rval = {
             'groupConfiguration': expected_config,
             'launchConfiguration': launch_examples()[0],
-<<<<<<< HEAD
-            'scalingPolicies': {},
             'id': '1',
-            'state': GroupState('11111', '2', '', {}, {}, None, {}, False)
-=======
-            'scalingPolicies': [],
-            'id': '1'
->>>>>>> b5a68217
+            'state': GroupState('11111', '2', '', {}, {}, None, {}, False),
+            'scalingPolicies': []
         }
 
         self.mock_store.create_scaling_group.return_value = defer.succeed(rval)
@@ -356,15 +341,9 @@
         rval = {
             'groupConfiguration': expected_config,
             'launchConfiguration': launch,
-<<<<<<< HEAD
-            'scalingPolicies': dict(zip([str(i) for i in range(len(policies))],
-                                        [p.copy() for p in policies])),
-            'id': '1',
-            'state': state
-=======
+            'state': state,
             'scalingPolicies': return_policies,
             'id': '1'
->>>>>>> b5a68217
         }
 
         self.mock_store.create_scaling_group.return_value = defer.succeed(rval)
@@ -619,14 +598,9 @@
         manifest = {
             'groupConfiguration': config_examples()[0],
             'launchConfiguration': launch_examples()[0],
-<<<<<<< HEAD
-            'scalingPolicies': {"5": policy_examples()[0]},
             'id': 'one',
-            'state': GroupState('11111', '1', '', {}, {}, None, {}, False)
-=======
-            'scalingPolicies': [dict(id="5", **policy_examples()[0])],
-            'id': 'one'
->>>>>>> b5a68217
+            'state': GroupState('11111', '1', '', {}, {}, None, {}, False),
+            'scalingPolicies': [dict(id="5", **policy_examples()[0])]
         }
         self.mock_group.view_manifest.return_value = defer.succeed(manifest)
 
