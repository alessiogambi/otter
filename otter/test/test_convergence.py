--- conflicted
+++ resolved
@@ -5,13 +5,8 @@
 
 from characteristic import attributes
 
-<<<<<<< HEAD
-from effect import Effect, ConstantIntent
+from effect import Effect, ConstantIntent, parallel
 from effect.testing import StubIntent, resolve_effect
-=======
-from effect import Effect, ConstantIntent, parallel
-from effect.testing import StubIntent, resolve_stubs
->>>>>>> c16332d6
 
 from pyrsistent import pmap, pbag, pset, s
 
