--- conflicted
+++ resolved
@@ -24,14 +24,9 @@
     BulkAddToRCv3, BulkRemoveFromRCv3,
     SetMetadataItemOnServer,
     DesiredGroupState, NovaServer, Request, LBConfig, LBNode,
-<<<<<<< HEAD
     ServerState, ServiceType, NodeCondition, NodeType, optimize_steps,
     extract_drained_at, get_load_balancer_contents, _reqs_to_effect,
     tenant_is_enabled)
-=======
-    ServerState, NodeCondition, NodeType, optimize_steps,
-    extract_drained_at, get_load_balancer_contents, _reqs_to_effect)
->>>>>>> 550adf36
 
 
 def _request(requests):
