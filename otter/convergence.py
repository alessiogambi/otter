"""
Convergence.
"""

from functools import partial
from urllib import urlencode

import treq

from twisted.internet import defer

from characteristic import attributes
from pyrsistent import pbag, freeze
from zope.interface import Interface, implementer

<<<<<<< HEAD
from toolz.curried import filter, groupby
from toolz.functoolz import compose

from otter.log import log as default_log
from otter.util.http import append_segments, check_success, headers
from otter.util.fp import freeze, partition_bool, partition_groups
from otter.util.retry import retry, retry_times, exponential_backoff_interval
# TODO: I hate including this!
from otter.worker.launch_server_v1 import public_endpoint_url


@defer.inlineCallbacks
def get_all_server_details(tenant_id, authenticator, service_name, region,
                           limit=100, clock=None, _treq=None):
    """
    Return all servers of a tenant
    TODO: service_name is possibly internal to this function but I don't want to pass config here?
    NOTE: This really screams to be a independent txcloud-type API
    """
    token, catalog = yield authenticator.authenticate_tenant(tenant_id, log=default_log)
    endpoint = public_endpoint_url(catalog, service_name, region)
    url = append_segments(endpoint, 'servers', 'detail')
    query = {'limit': limit}
    all_servers = []

    if clock is None:
        from twisted.internet import reactor
        clock = reactor

    if _treq is None:
        _treq = treq

    def fetch(url, headers):
        d = _treq.get(url, headers=headers)
        d.addCallback(check_success, [200], _treq=_treq)
        d.addCallback(_treq.json_content)
        return d

    while True:
        # sort based on query name to make the tests predictable
        urlparams = sorted(query.items(), key=lambda e: e[0])
        d = retry(partial(fetch, '{}?{}'.format(url, urlencode(urlparams)), headers(token)),
                  can_retry=retry_times(5),
                  next_interval=exponential_backoff_interval(2), clock=clock)
        servers = (yield d)['servers']
        all_servers.extend(servers)
        if len(servers) < limit:
            break
        query.update({'marker': servers[-1]['id']})

    defer.returnValue(all_servers)


def get_scaling_group_servers(tenant_id, authenticator, service_name, region,
                              sfilter=None, clock=None):
    """
    Return tenant's servers that belong to a scaling group as
    {group_id: [server1, server2]} ``dict``. No specific ordering is guaranteed

    :param sfilter: `callable` taking single server as arg and returns True the server
                    should be returned, False otherwise
    """

    def has_group_id(s):
        return 'metadata' in s and 'rax:auto_scaling_group_id' in s['metadata']

    def group_id(s):
        return s['metadata']['rax:auto_scaling_group_id']

    if sfilter is not None:
        servers_apply = compose(groupby(group_id), filter(sfilter), filter(has_group_id))
    else:
        servers_apply = compose(groupby(group_id), filter(has_group_id))

    d = get_all_server_details(tenant_id, authenticator, service_name, region, clock=clock)
    d.addCallback(servers_apply)
    return d
=======
from otter.util.fp import partition_bool, partition_groups
>>>>>>> 7b5d7073


class IStep(Interface):
    """
    An :obj:`IStep` is a step that may be performed within the context of a
    converge operation.
    """

    def as_request():
        """
        Create a request for performing this step.
        """


@attributes(['launch_config', 'desired'])
class DesiredGroupState(object):
    """
    The desired state for a scaling group.

    :ivar dict launch_config: nova launch config.
    :ivar int desired: the number of desired servers within the group.
    """

    def __init__(self):
        self.launch_config = freeze(self.launch_config)


@attributes(['id', 'state', 'created'])
class NovaServer(object):
    """
    Information about a server that was retrieved from Nova.

    :ivar str id: The server id.
    :ivar str state: Current state of the server.
    :ivar float created: Timestamp at which the server was created.
    """


ACTIVE = 'ACTIVE'
ERROR = 'ERROR'
BUILD = 'BUILD'


def converge(desired_state, servers_with_cheese, load_balancer_contents, now,
             timeout=3600):
    """
    Create a :obj:`Convergence` that indicates how to transition from the state
    provided by the given parameters to the :obj:`DesiredGroupState` described
    by ``desired_state``.

    :param DesiredGroupState desired_state: The desired group state.
    :param list servers_with_cheese: a list of of :obj:`NovaServer` instances.
        This must only contain servers that are being managed for the specified
        group.
    :param dict load_balancer_contents: a dictionary mapping load balancer IDs
        to lists of 2-tuples of (IP address, loadbalancer node ID).
    :param float now: number of seconds since the POSIX epoch indicating the
        time at which the convergence was requested.
    :param float timeout: Number of seconds after which we will delete a server
        in BUILD.

    :rtype: obj:`Convergence`
    """
    newest_to_oldest = sorted(servers_with_cheese, key=lambda s: -s.created)
    servers_in_error, servers_in_active, servers_in_build = partition_groups(
        lambda s: s.state, newest_to_oldest, [ERROR, ACTIVE, BUILD])

    building_too_long, waiting_for_build = partition_bool(
        lambda server: now - server.created >= timeout,
        servers_in_build)

    create_server = CreateServer(launch_config=desired_state.launch_config)

    # delete any servers that have been building for too long
    delete_timeout_steps = [DeleteServer(server_id=server.id)
                            for server in building_too_long]

    # create servers
    create_steps = [create_server] * (desired_state.desired
                                      - (len(servers_in_active)
                                         + len(waiting_for_build)))

    # delete over capacity, starting with building, then active,
    # preferring older
    servers_to_delete = (servers_in_active + waiting_for_build)[desired_state.desired:]
    delete_steps = [DeleteServer(server_id=server.id)
                    for server in servers_to_delete]

    # delete all servers in error.
    delete_error_steps = [DeleteServer(server_id=server.id)
                          for server in servers_in_error]

    return Convergence(
        steps=pbag(create_steps
                   + delete_steps
                   + delete_error_steps
                   + delete_timeout_steps
                   ))


@attributes(['steps'])
class Convergence(object):
    """
    A :obj:`Convergence` is a set of steps required to converge a ``group_id``.

    :ivar pbag steps: A :obj:`pbag` of :obj:`IStep`s to be performed in
        parallel.
    """


@implementer(IStep)
@attributes(['launch_config'])
class CreateServer(object):
    """
    A server must be created.

    :ivar dict launch_config: Nova launch configuration.
    """


@implementer(IStep)
@attributes(['server_id'])
class DeleteServer(object):
    """
    A server must be deleted.

    :ivar str server_id: a Nova server ID.
    """


@implementer(IStep)
@attributes(['loadbalancer_id', 'address', 'port', 'condition', 'weight',
             'type'])
class AddToLoadBalancer(object):
    """
    A server must be added to a load balancer.
    """


@implementer(IStep)
@attributes(['loadbalancer_id', 'node_id'])
class RemoveFromLoadBalancer(object):
    """
    A server must be removed from a load balancer.
    """


@implementer(IStep)
@attributes(['loadbalancer_id', 'node_id', 'condition', 'weight'])
class ChangeLoadBalancerNode(object):
    """
    An existing port mapping on a load balancer must have its condition or
    weight modified.
    """


CLOUD_SERVERS = 'cloudServersOpenStack'
CLOUD_LOAD_BALANCERS = 'cloudLoadBalancers'


@attributes(['service', 'method', 'path', 'headers', 'data'])
class Request(object):
    """
    A Rackspace API request must be performed.

    :ivar str service: The name of the Rackspace service; either
        :obj:`CLOUD_SERVERS` or :obj:`CLOUD_LOAD_BALANCERS`.
    :ivar bytes method: The HTTP method.
    :ivar bytes path: The path relative to a tenant namespace provided by the
        service.  For example, for cloud servers, this path would be appended
        to something like
        ``https://dfw.servers.api.rackspacecloud.com/v2/010101/`` and would
        therefore typically begin with ``servers/...``.
    :ivar dict headers: a dict mapping bytes to lists of bytes.
    :ivar object data: a Python object that will be JSON-serialized as the body
        of the request.
    """<|MERGE_RESOLUTION|>--- conflicted
+++ resolved
@@ -13,13 +13,12 @@
 from pyrsistent import pbag, freeze
 from zope.interface import Interface, implementer
 
-<<<<<<< HEAD
 from toolz.curried import filter, groupby
 from toolz.functoolz import compose
 
 from otter.log import log as default_log
 from otter.util.http import append_segments, check_success, headers
-from otter.util.fp import freeze, partition_bool, partition_groups
+from otter.util.fp import partition_bool, partition_groups
 from otter.util.retry import retry, retry_times, exponential_backoff_interval
 # TODO: I hate including this!
 from otter.worker.launch_server_v1 import public_endpoint_url
@@ -91,9 +90,6 @@
     d = get_all_server_details(tenant_id, authenticator, service_name, region, clock=clock)
     d.addCallback(servers_apply)
     return d
-=======
-from otter.util.fp import partition_bool, partition_groups
->>>>>>> 7b5d7073
 
 
 class IStep(Interface):
