--- conflicted
+++ resolved
@@ -13,13 +13,9 @@
 from pyrsistent import pbag, freeze
 from zope.interface import Interface, implementer
 
-<<<<<<< HEAD
+from twisted.python.constants import Names, NamedConstant
+
 from toolz.curried import filter, groupby, keymap, valmap
-=======
-from twisted.python.constants import Names, NamedConstant
-
-from toolz.curried import filter, groupby
->>>>>>> 05198ca0
 from toolz.functoolz import compose
 
 from otter.log import log as default_log
