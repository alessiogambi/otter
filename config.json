--- conflicted
+++ resolved
@@ -29,7 +29,7 @@
     },
     "worker": {
         "lb_max_retries": 10,
-        "lb_retry_interval_range": [10, 15]
+        "lb_retry_interval_range": [10, 15],
         "lb_delete_timeout": 600
     },
     "limits": {
@@ -40,14 +40,12 @@
           "maxWebhooksPerPolicy": 25
         }
     },
-<<<<<<< HEAD
     "heat": {
       "url": "https://dfw.orchestration.api.rackspacecloud.com/v1"
-=======
+    },
     "root": {
       "code": 301,
       "headers": ["http://autoscale.api.rackspacecloud.com"],
       "body": "Moved to http://autoscale.api.rackspacecloud.com"
->>>>>>> 5b626997
     }
 }