CODEDIR=otter
SCRIPTSDIR=scripts
PYTHONLINT=${SCRIPTSDIR}/python-lint.py
PYDIRS=${CODEDIR} ${SCRIPTSDIR}
CQLSH ?= $(shell which cqlsh)
DOCDIR=doc
<<<<<<< HEAD
UNITTESTS ?= ${CODEDIR}/test
CQLSHARGS ?= localhost 9170
CONTROL_KEYSPACE ?= OTTER
REPLICATION_FACTOR ?= 3
CONTROL_CQL_REPLACEMENT ?= s/@@KEYSPACE@@/$(CONTROL_KEYSPACE)/g;s/@@REPLICATION_FACTOR@@/$(REPLICATION_FACTOR)/g
DEV_CQL_REPLACEMENT ?= s/@@KEYSPACE@@/$(CONTROL_KEYSPACE)/g;s/@@REPLICATION_FACTOR@@/1/g
CONTROL_SETUP    = $(shell ls schema/setup/control_*.cql | sort)
CONTROL_TEARDOWN = $(shell ls schema/teardown/control_*.cql | sort)
=======
UNITTESTS ?= ${CODEDIR}
>>>>>>> d0249ba8



test: unit integration

run:
	twistd -n web --resource-script=${CODEDIR}/server.rpy

env:
	./scripts/bootstrap-virtualenv.sh

lint:
	${PYTHONLINT} ${PYDIRS}

unit:
ifneq ($(JENKINS_URL), )
	trial --random 0 --reporter=subunit ${UNITTESTS} | tee subunit-output.txt
	tail -n +3 subunit-output.txt | subunit2junitxml > test-report.xml
else
	trial --random 0 ${UNITTESTS}
endif

integration:
	@echo "integration test here"

coverage:
	coverage run --source=${CODEDIR} --branch `which trial` ${UNITTESTS} && coverage html -d _trial_coverage --omit="*/test/*"

cleandocs:
	rm -rf _builddoc	
	rm -rf htmldoc

docs: cleandocs
	cp -r ${DOCDIR} _builddoc
	sphinx-apidoc -F -T -o _builddoc ${CODEDIR}
	sphinx-build -b html _builddoc htmldoc
	rm -rf _builddoc

schema: FORCE schema-setup schema-teardown

schema-setup:
	echo "-- *** Generated Schema ***" > schema/setup.cql
	for f in $(CONTROL_SETUP); do \
	  sed -e "$(CONTROL_CQL_REPLACEMENT)" $$f >> schema/setup-prod.cql; \
	  sed -e "$(DEV_CQL_REPLACEMENT)" $$f >> schema/setup-dev.cql; \
	done \

schema-teardown:
	echo "-- *** Generated Schema ***" > schema/teardown.cql
	for f in $(CONTROL_TEARDOWN); do \
	  sed -e "$(CONTROL_CQL_REPLACEMENT)" $$f >> schema/teardown-prod.cql; \
	  sed -e "$(DEV_CQL_REPLACEMENT)" $$f >> schema/teardown-dev.cql; \
	done \

FORCE:

clean: cleandocs
	find . -name '*.pyc' -delete
	find . -name '.coverage' -delete
	find . -name '_trial_coverage' -print0 | xargs rm -rf
	find . -name '_trial_temp' -print0 | xargs rm -rf
	rm -rf dist build *.egg-info
	rm -rf otter-deploy*
	rm schema/setup-*.cql
	rm schema/teardown-*.cql

bundle:
	./scripts/bundle.sh<|MERGE_RESOLUTION|>--- conflicted
+++ resolved
@@ -4,8 +4,7 @@
 PYDIRS=${CODEDIR} ${SCRIPTSDIR}
 CQLSH ?= $(shell which cqlsh)
 DOCDIR=doc
-<<<<<<< HEAD
-UNITTESTS ?= ${CODEDIR}/test
+UNITTESTS ?= ${CODEDIR}
 CQLSHARGS ?= localhost 9170
 CONTROL_KEYSPACE ?= OTTER
 REPLICATION_FACTOR ?= 3
@@ -13,11 +12,6 @@
 DEV_CQL_REPLACEMENT ?= s/@@KEYSPACE@@/$(CONTROL_KEYSPACE)/g;s/@@REPLICATION_FACTOR@@/1/g
 CONTROL_SETUP    = $(shell ls schema/setup/control_*.cql | sort)
 CONTROL_TEARDOWN = $(shell ls schema/teardown/control_*.cql | sort)
-=======
-UNITTESTS ?= ${CODEDIR}
->>>>>>> d0249ba8
-
-
 
 test: unit integration
 
